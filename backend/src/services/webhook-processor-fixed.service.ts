--- conflicted
+++ resolved
@@ -224,21 +224,12 @@
     }
   }
 
-<<<<<<< HEAD
-  public async discoverFiles(lineId?: number): Promise<CruiseFile[]> {
-    const files: CruiseFile[] = [];
-    console.log(`[FIXED-DISCOVERY] Starting file discovery for lineId: ${lineId}`);
-
-    const conn = await ftpConnectionPool.getConnection();
-    console.log(`[FIXED-DISCOVERY] Got FTP connection`);
-=======
   private async discoverFilesFixed(lineId?: number): Promise<WebhookFile[]> {
     const files: WebhookFile[] = [];
 
     // Create a dedicated FTP client for discovery (don't use pool for listing)
     const client = new ftp.Client();
     client.ftp.verbose = false;
->>>>>>> 01eb9106
 
     try {
       // Connect to FTP
@@ -253,9 +244,6 @@
       const startYear = currentDate.getFullYear();
       const startMonth = currentDate.getMonth() + 1;
 
-<<<<<<< HEAD
-      console.log(`[FIXED-DISCOVERY] Scanning from ${startYear}/${startMonth} to ${endYear}/12`);
-=======
       // IMPORTANT: Only scan 3 months ahead, not 3 years!
       const endDate = new Date(currentDate);
       endDate.setMonth(endDate.getMonth() + 3);
@@ -263,7 +251,6 @@
       const endMonth = endDate.getMonth() + 1;
 
       console.log(`Scanning from ${startYear}/${startMonth} to ${endYear}/${endMonth}`);
->>>>>>> 01eb9106
 
       for (let year = startYear; year <= endYear; year++) {
         const monthStart = year === startYear ? startMonth : 1;
