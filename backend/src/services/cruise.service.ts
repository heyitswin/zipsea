import { eq, and, inArray, desc, asc, aliasedTable, sql } from 'drizzle-orm';
import { db } from '../db/connection';
import { logger } from '../config/logger';
import { cacheManager } from '../cache/cache-manager';
import { CacheKeys } from '../cache/cache-keys';
import {
  extractFromRawData,
  extractShipFromRawData,
  extractItineraryFromRawData,
  extractCheapestPricingFromRawData,
  extractCabinCategoriesFromRawData,
  extractCruiseLineFromRawData,
  extractPortsFromRawData,
} from './cruise-rawdata-extractor';
import {
  cruises,
  cruiseLines,
  ships,
  ports,
  regions,
  cheapestPricing,
  pricing,
  itineraries,
  cabinCategories,
  alternativeSailings,
} from '../db/schema';
import { parseCruiseSlug, generateCruiseSlug, createSlugFromCruiseData } from '../utils/slug.utils';

export interface CruiseDetails {
  id: number;
  name: string;
  itineraryCode?: string;
  voyageCode?: string;
  nights: number;
  sailNights?: number;
  seaDays?: number;
  sailingDate: string;
  returnDate?: string;
  embarkPort?: PortInfo;
  disembarkPort?: PortInfo;
  cruiseLine: CruiseLineInfo;
  ship: ShipInfo;
  regions: RegionInfo[];
  ports: PortInfo[];
  itinerary: ItineraryDay[];
  pricing: CruisePricing;
  cheapestPricing: CheapestPricing;
  alternativeSailings: AlternativeSailing[];
  cabinCategories: CabinCategory[];
  currency: string;
  isActive: boolean;
  lastCached?: string;
}

// Comprehensive interface that includes ALL database fields
export interface ComprehensiveCruiseData {
  // Basic cruise info
  cruise: {
    id: number;
    cruiseId: number;
    name?: string;
    voyageCode?: string;
    itineraryCode?: string;
    sailingDate: string;
    startDate?: string;
    nights?: number;
    sailNights?: number;
    seaDays?: number;
    embarkPortId?: number;
    disembarkPortId?: number;
    // Pricing fields
    interiorPrice?: any;
    oceanviewPrice?: any;
    balconyPrice?: any;
    suitePrice?: any;
    cheapestPrice?: any;
    portIds?: string;
    regionIds?: string;
    marketId?: number;
    ownerId?: string;
    noFly?: boolean;
    departUk?: boolean;
    showCruise?: boolean;
    flyCruiseInfo?: string;
    lastCached?: number;
    cachedDate?: string;
    traveltekFilePath?: string;
    isActive?: boolean;
    createdAt: string;
    updatedAt: string;
    // Raw database fields
    raw: any;
  };

  // Cruise line details
  cruiseLine: {
    id: number;
    name: string;
    code?: string;
    logoUrl?: string;
    description?: string;
    website?: string;
    // Raw database fields
    raw: any;
  } | null;

  // Ship details with ALL fields
  ship: {
    id: number;
    name: string;
    code?: string;
    cruiseLineId?: number;
    shipClass?: string;
    tonnage?: number;
    totalCabins?: number;
    maxPassengers?: number;
    starRating?: number;
    description?: string;
    highlights?: string;
    defaultShipImage?: string;
    defaultShipImage2k?: string;
    images?: any;
    amenities?: any;
    launchedYear?: number;
    refurbishedYear?: number;
    decks?: number;
    content?: any;
    isActive?: boolean;
    createdAt: string;
    updatedAt: string;
    // Raw database fields
    raw: any;
  } | null;

  // Port information
  embarkPort?: {
    id: number;
    name: string;
    code?: string;
    country?: string;
    countryCode?: string;
    city?: string;
    latitude?: string;
    longitude?: string;
    timezone?: string;
    description?: string;
    // Raw database fields
    raw: any;
  } | null;

  disembarkPort?: {
    id: number;
    name: string;
    code?: string;
    country?: string;
    countryCode?: string;
    city?: string;
    latitude?: string;
    longitude?: string;
    timezone?: string;
    description?: string;
    // Raw database fields
    raw: any;
  } | null;

  // Related data
  regions: Array<{
    id: number;
    name: string;
    code?: string;
    description?: string;
    raw: any;
  }>;

  ports: Array<{
    id: number;
    name: string;
    code?: string;
    country?: string;
    countryCode?: string;
    city?: string;
    latitude?: string;
    longitude?: string;
    timezone?: string;
    description?: string;
    raw: any;
  }>;

  // Comprehensive pricing data
  pricing: {
    options: Array<{
      id: string;
      cruiseId: number;
      rateCode: string;
      cabinCode: string;
      occupancyCode: string;
      cabinType?: string;
      basePrice?: string;
      adultPrice?: string;
      childPrice?: string;
      infantPrice?: string;
      singlePrice?: string;
      thirdAdultPrice?: string;
      fourthAdultPrice?: string;
      taxes?: string;
      ncf?: string;
      gratuity?: string;
      fuel?: string;
      nonComm?: string;
      totalPrice?: string;
      inventory?: number;
      waitlist?: boolean;
      isAvailable: boolean;
      priceType: string;
      priceTimestamp?: string;
      currency: string;
      // Raw database fields
      raw: any;
    }>;
    summary: {
      totalOptions: number;
      availableOptions: number;
      priceRange: { min?: number; max?: number };
      cabinTypes: string[];
      rateCodes: string[];
    };
  };

  // Cheapest pricing
  cheapestPricing: {
    cruiseId: number;
    cheapestPrice?: string;
    cheapestCabinType?: string;
    interiorPrice?: string;
    oceanviewPrice?: string;
    balconyPrice?: string;
    suitePrice?: string;
    currency: string;
    lastUpdated: string;
    // All raw pricing fields
    raw: any;
  } | null;

  // Itinerary with all details
  itinerary: Array<{
    id: string;
    cruiseId: number;
    dayNumber: number;
    date: string;
    portName: string;
    portId?: number;
    arrivalTime?: string;
    departureTime?: string;
    status: string;
    overnight: boolean;
    description?: string;
    activities?: any;
    shoreExcursions?: any;
    // Raw database fields
    raw: any;
  }>;

  // Cabin categories
  cabinCategories: Array<{
    shipId: number;
    cabinCode: string;
    cabinCodeAlt?: string;
    name: string;
    description?: string;
    category: string;
    categoryAlt?: string;
    colorCode?: string;
    colorCodeAlt?: string;
    imageUrl?: string;
    imageUrlHd?: string;
    isDefault: boolean;
    validFrom?: string;
    validTo?: string;
    maxOccupancy: number;
    minOccupancy: number;
    size?: string;
    bedConfiguration?: string;
    amenities?: any;
    deckLocations?: any;
    isActive: boolean;
    // Raw database fields
    raw: any;
  }>;

  // Alternative sailings
  alternativeSailings: Array<{
    id: string;
    baseCruiseId: number;
    alternativeCruiseId: number;
    sailingDate: string;
    price?: string;
    createdAt: string;
    // Raw database fields
    raw: any;
  }>;

  // SEO and URL data
  seoData: {
    slug: string;
    alternativeUrls: string[];
    metaTitle: string;
    metaDescription: string;
    breadcrumbs: Array<{
      label: string;
      url?: string;
    }>;
  };

  // Metadata about the request
  meta: {
    dataFetchedAt: string;
    totalRelatedRecords: {
      pricing: number;
      itinerary: number;
      cabinCategories: number;
      alternativeSailings: number;
      regions: number;
      ports: number;
    };
    cacheStatus: {
      used: boolean;
      ttl?: number;
    };
  };
}

export interface CruiseLineInfo {
  id: number;
  name: string;
  code?: string;
  logoUrl?: string;
  description?: string;
  website?: string;
}

export interface ShipInfo {
  id: number;
  name: string;
  code?: string;
  shipClass?: string;
  tonnage?: number;
  totalCabins?: number;
  passengerCapacity?: number;
  starRating?: number;
  description?: string;
  highlights?: string;
  defaultImageUrl?: string;
  defaultImage2kUrl?: string;
  images: any[];
  amenities: any[];
  launchedYear?: number;
  refurbishedYear?: number;
  decks?: number;
}

export interface PortInfo {
  id: number;
  name: string;
  code?: string;
  country?: string;
  countryCode?: string;
  city?: string;
  latitude?: number;
  longitude?: number;
  timezone?: string;
  description?: string;
}

export interface RegionInfo {
  id: number;
  name: string;
  code?: string;
  description?: string;
}

export interface ItineraryDay {
  id: string;
  day: number;
  date: string;
  portName: string;
  port?: PortInfo;
  arrivalTime?: string;
  departureTime?: string;
  status: string;
  overnight: boolean;
  description?: string;
  activities: any[];
  shoreExcursions: any[];
}

export interface CabinCategory {
  shipId: number;
  code: string;
  codeAlt?: string;
  name: string;
  description?: string;
  category: string;
  categoryAlt?: string;
  colorCode?: string;
  colorCodeAlt?: string;
  imageUrl?: string;
  imageUrlHd?: string;
  isDefault: boolean;
  validFrom?: string;
  validTo?: string;
  maxOccupancy: number;
  minOccupancy: number;
  size?: string;
  bedConfiguration?: string;
  amenities: any[];
  deckLocations: any[];
}

export interface PricingOption {
  id: string;
  rateCode: string;
  cabinCode: string;
  occupancyCode: string;
  cabinType?: string;
  basePrice?: number;
  adultPrice?: number;
  childPrice?: number;
  infantPrice?: number;
  singlePrice?: number;
  thirdAdultPrice?: number;
  fourthAdultPrice?: number;
  taxes?: number;
  ncf?: number;
  gratuity?: number;
  fuel?: number;
  nonComm?: number;
  totalPrice?: number;
  isAvailable: boolean;
  priceType: string;
  priceTimestamp?: string;
  currency: string;
}

export interface CruisePricing {
  options: PricingOption[];
  groupedByRate: Record<string, PricingOption[]>;
  groupedByCabin: Record<string, PricingOption[]>;
}

export interface CheapestPricing {
  overall?: {
    price?: number;
    cabinType?: string;
    taxes?: number;
    ncf?: number;
    gratuity?: number;
    fuel?: number;
    nonComm?: number;
  };
  interior?: {
    price?: number;
    taxes?: number;
    ncf?: number;
    gratuity?: number;
    fuel?: number;
    nonComm?: number;
    priceCode?: string;
  };
  oceanview?: {
    price?: number;
    taxes?: number;
    ncf?: number;
    gratuity?: number;
    fuel?: number;
    nonComm?: number;
    priceCode?: string;
  };
  balcony?: {
    price?: number;
    taxes?: number;
    ncf?: number;
    gratuity?: number;
    fuel?: number;
    nonComm?: number;
    priceCode?: string;
  };
  suite?: {
    price?: number;
    taxes?: number;
    ncf?: number;
    gratuity?: number;
    fuel?: number;
    nonComm?: number;
    priceCode?: string;
  };
  currency: string;
  lastUpdated: string;
}

export interface AlternativeSailing {
  id: string;
  alternativeCruiseId: number;
  sailingDate: string;
  price?: number;
  createdAt: string;
}

export class CruiseService {
  /**
   * Get comprehensive cruise details by ID
   */
  async getCruiseDetails(cruiseId: number | string): Promise<CruiseDetails | null> {
    const cacheKey = CacheKeys.cruiseDetails(String(cruiseId));

    try {
      // Try cache first
      const cached = await cacheManager.get<CruiseDetails>(cacheKey);
      if (cached) {
        logger.info(`[getCruiseDetails] Returning CACHED cruise details for ${cruiseId}`);
        logger.info(
          `[getCruiseDetails] Cached itinerary has ${cached.itinerary ? cached.itinerary.length : 0} entries`
        );
        return cached;
      }

      logger.info(`[getCruiseDetails] Cache miss for cruise ${cruiseId}, fetching from database`);

      // Create alias for disembark port
      const disembarkPort = aliasedTable(ports, 'disembark_port');

      // Get main cruise data - updated for new schema
      const cruiseResult = await db
        .select({
          cruise: cruises,
          cruiseLine: cruiseLines,
          ship: ships,
          embarkPort: ports,
          disembarkPort: disembarkPort,
        })
        .from(cruises)
        .leftJoin(cruiseLines, eq(cruises.cruiseLineId, cruiseLines.id))
        .leftJoin(ships, eq(cruises.shipId, ships.id))
        .leftJoin(ports, eq(cruises.embarkPortId, ports.id))
        .leftJoin(disembarkPort, eq(cruises.disembarkPortId, disembarkPort.id))
        .where(eq(cruises.id, String(cruiseId)))
        .limit(1);

      if (cruiseResult.length === 0) {
        logger.warn(`Cruise ${cruiseId} not found`);
        return null;
      }

      const cruise = cruiseResult[0].cruise;
      const cruiseLine = cruiseResult[0].cruiseLine;
      const ship = cruiseResult[0].ship;
      const embarkPort = cruiseResult[0].embarkPort;
      const disembarkPortData = cruiseResult[0].disembarkPort;

      // Get additional data in parallel
      logger.info(`[getCruiseDetails] Fetching additional data for cruise ${cruiseId}`);

      const [
        regionsData,
        portsData,
        itineraryData,
        pricingData,
        cheapestPricingData,
        alternativeSailingsData,
        cabinCategoriesData,
      ] = await Promise.all([
        this.getCruiseRegions(cruise),
        this.getCruisePorts(cruise),
        this.getCruiseItinerary(cruiseId).catch(err => {
          logger.error(`[getCruiseDetails] Failed to get itinerary for cruise ${cruiseId}:`, err);
          return [];
        }),
        this.getCruisePricing(cruiseId),
        this.getCheapestPricing(cruiseId),
        this.getAlternativeSailings(cruiseId),
        this.getCabinCategories(cruise.shipId),
      ]);

      logger.info(
        `[getCruiseDetails] Got itinerary with ${itineraryData.length} entries for cruise ${cruiseId}`
      );

      const cruiseDetails: CruiseDetails = {
        id: cruise.id,
        name: cruise.name,
        itineraryCode: cruise.itineraryCode,
        voyageCode: cruise.voyageCode,
        nights: cruise.nights,
        sailNights: cruise.sailNights,
        seaDays: cruise.seaDays,
        sailingDate: cruise.sailingDate,
        returnDate: cruise.returnDate,
        embarkPort: embarkPort ? this.transformPortInfo(embarkPort) : undefined,
        disembarkPort: disembarkPortData ? this.transformPortInfo(disembarkPortData) : undefined,
        cruiseLine: this.transformCruiseLineInfo(cruiseLine),
        ship: this.transformShipInfo(ship),
        regions: regionsData,
        ports: portsData,
        itinerary: itineraryData,
        pricing: pricingData,
        cheapestPricing: cheapestPricingData,
        alternativeSailings: alternativeSailingsData,
        cabinCategories: cabinCategoriesData,
        currency: cruise.currency || 'USD',
        isActive: cruise.isActive,
        lastCached: cruise.lastCached
          ? new Date(Number(cruise.lastCached) * 1000).toISOString()
          : undefined,
      };

      // Cache for 6 hours
      await cacheManager.set(cacheKey, cruiseDetails, { ttl: 21600 });

      logger.info(`Retrieved cruise details for ${cruiseId}`);
      return cruiseDetails;
    } catch (error) {
      logger.error(`Failed to get cruise details for ${cruiseId}:`, error);
      throw error;
    }
  }

  /**
   * Get cruise pricing with filters
   */
  async getCruisePricing(
    cruiseId: number | string,
    cabinType?: string,
    rateCode?: string
  ): Promise<CruisePricing> {
    const cacheKey = CacheKeys.pricing(String(cruiseId), cabinType || 'all');

    try {
      const cached = await cacheManager.get<CruisePricing>(cacheKey);
      if (cached) {
        return cached;
      }

      let query = db
        .select()
        .from(pricing)
        .where(eq(pricing.cruiseId, String(cruiseId)));

      if (cabinType) {
        query = query.where(eq(pricing.cabinType, cabinType));
      }

      if (rateCode) {
        query = query.where(eq(pricing.rateCode, rateCode));
      }

      const pricingResults = await query.orderBy(asc(pricing.basePrice));

      const options: PricingOption[] = pricingResults.map(p => ({
        id: p.id,
        rateCode: p.rateCode,
        cabinCode: p.cabinCode,
        occupancyCode: p.occupancyCode,
        cabinType: p.cabinType,
        basePrice: p.basePrice ? parseFloat(p.basePrice) : undefined,
        adultPrice: p.adultPrice ? parseFloat(p.adultPrice) : undefined,
        childPrice: p.childPrice ? parseFloat(p.childPrice) : undefined,
        infantPrice: p.infantPrice ? parseFloat(p.infantPrice) : undefined,
        singlePrice: p.singlePrice ? parseFloat(p.singlePrice) : undefined,
        thirdAdultPrice: p.thirdAdultPrice ? parseFloat(p.thirdAdultPrice) : undefined,
        fourthAdultPrice: p.fourthAdultPrice ? parseFloat(p.fourthAdultPrice) : undefined,
        taxes: p.taxes ? parseFloat(p.taxes) : undefined,
        ncf: p.ncf ? parseFloat(p.ncf) : undefined,
        gratuity: p.gratuity ? parseFloat(p.gratuity) : undefined,
        fuel: p.fuel ? parseFloat(p.fuel) : undefined,
        nonComm: p.nonComm ? parseFloat(p.nonComm) : undefined,
        totalPrice: p.totalPrice ? parseFloat(p.totalPrice) : undefined,
        isAvailable: p.isAvailable,
        priceType: p.priceType,
        priceTimestamp: p.priceTimestamp?.toISOString(),
        currency: p.currency,
      }));

      // Group by rate code
      const groupedByRate: Record<string, PricingOption[]> = {};
      options.forEach(option => {
        if (!groupedByRate[option.rateCode]) {
          groupedByRate[option.rateCode] = [];
        }
        groupedByRate[option.rateCode].push(option);
      });

      // Group by cabin code
      const groupedByCabin: Record<string, PricingOption[]> = {};
      options.forEach(option => {
        if (!groupedByCabin[option.cabinCode]) {
          groupedByCabin[option.cabinCode] = [];
        }
        groupedByCabin[option.cabinCode].push(option);
      });

      const result: CruisePricing = {
        options,
        groupedByRate,
        groupedByCabin,
      };

      // Cache for 15 minutes
      await cacheManager.set(cacheKey, result, { ttl: 900 });

      return result;
    } catch (error) {
      logger.error(`Failed to get pricing for cruise ${cruiseId}:`, error);
      throw error;
    }
  }

  /**
   * Get cheapest pricing for cruise
   */
  async getCheapestPricing(cruiseId: number | string): Promise<CheapestPricing> {
    try {
      const result = await db
        .select()
        .from(cheapestPricing)
        .where(eq(cheapestPricing.cruiseId, String(cruiseId)))
        .limit(1);

      if (result.length === 0) {
        return {
          currency: 'USD',
          lastUpdated: new Date().toISOString(),
        };
      }

      const data = result[0];

      return {
        overall: data.cheapestPrice
          ? {
              price: parseFloat(data.cheapestPrice),
              cabinType: data.cheapestCabinType,
              taxes: data.cheapestTaxes ? parseFloat(data.cheapestTaxes) : undefined,
              ncf: data.cheapestNcf ? parseFloat(data.cheapestNcf) : undefined,
              gratuity: data.cheapestGratuity ? parseFloat(data.cheapestGratuity) : undefined,
              fuel: data.cheapestFuel ? parseFloat(data.cheapestFuel) : undefined,
              nonComm: data.cheapestNonComm ? parseFloat(data.cheapestNonComm) : undefined,
            }
          : undefined,
        interior: data.interiorPrice
          ? {
              price: parseFloat(data.interiorPrice),
              taxes: data.interiorTaxes ? parseFloat(data.interiorTaxes) : undefined,
              ncf: data.interiorNcf ? parseFloat(data.interiorNcf) : undefined,
              gratuity: data.interiorGratuity ? parseFloat(data.interiorGratuity) : undefined,
              fuel: data.interiorFuel ? parseFloat(data.interiorFuel) : undefined,
              nonComm: data.interiorNonComm ? parseFloat(data.interiorNonComm) : undefined,
              priceCode: data.interiorPriceCode,
            }
          : undefined,
        oceanview: data.oceanviewPrice
          ? {
              price: parseFloat(data.oceanviewPrice),
              taxes: data.oceanviewTaxes ? parseFloat(data.oceanviewTaxes) : undefined,
              ncf: data.oceanviewNcf ? parseFloat(data.oceanviewNcf) : undefined,
              gratuity: data.oceanviewGratuity ? parseFloat(data.oceanviewGratuity) : undefined,
              fuel: data.oceanviewFuel ? parseFloat(data.oceanviewFuel) : undefined,
              nonComm: data.oceanviewNonComm ? parseFloat(data.oceanviewNonComm) : undefined,
              priceCode: data.oceanviewPriceCode,
            }
          : undefined,
        balcony: data.balconyPrice
          ? {
              price: parseFloat(data.balconyPrice),
              taxes: data.balconyTaxes ? parseFloat(data.balconyTaxes) : undefined,
              ncf: data.balconyNcf ? parseFloat(data.balconyNcf) : undefined,
              gratuity: data.balconyGratuity ? parseFloat(data.balconyGratuity) : undefined,
              fuel: data.balconyFuel ? parseFloat(data.balconyFuel) : undefined,
              nonComm: data.balconyNonComm ? parseFloat(data.balconyNonComm) : undefined,
              priceCode: data.balconyPriceCode,
            }
          : undefined,
        suite: data.suitePrice
          ? {
              price: parseFloat(data.suitePrice),
              taxes: data.suiteTaxes ? parseFloat(data.suiteTaxes) : undefined,
              ncf: data.suiteNcf ? parseFloat(data.suiteNcf) : undefined,
              gratuity: data.suiteGratuity ? parseFloat(data.suiteGratuity) : undefined,
              fuel: data.suiteFuel ? parseFloat(data.suiteFuel) : undefined,
              nonComm: data.suiteNonComm ? parseFloat(data.suiteNonComm) : undefined,
              priceCode: data.suitePriceCode,
            }
          : undefined,
        currency: data.currency,
        lastUpdated: data.lastUpdated.toISOString(),
      };
    } catch (error) {
      logger.error(`Failed to get cheapest pricing for cruise ${cruiseId}:`, error);
      throw error;
    }
  }

  /**
   * Get cruise itinerary
   */
  async getCruiseItinerary(cruiseId: number | string): Promise<ItineraryDay[]> {
    try {
      logger.info(`[getCruiseItinerary] Fetching itinerary for cruise ${cruiseId}`);

      // Use direct Drizzle query without SQL template to avoid parameter issues
      const cruiseIdStr = String(cruiseId);

      // Using raw SQL to avoid schema mismatches with production database
      // Production doesn't have isSeaDay, isTenderPort, or updatedAt columns
      const query = sql`
        SELECT
          i.id,
          i.cruise_id,
          i.day_number,
          i.port_id,
          i.port_name,
          i.arrive_time,
          i.depart_time,
          i.description,
          i.overnight,
          p.name as port_name_from_table,
          p.code as port_code,
          p.country as port_country
        FROM cruise_itinerary i
        LEFT JOIN ports p ON i.port_id = p.id
        WHERE i.cruise_id = ${cruiseIdStr}
        ORDER BY i.day_number ASC
      `;

      const results = await db.execute(query);
      const rows = (results as any).rows || results || [];

      logger.info(
        `[getCruiseItinerary] Found ${rows.length} itinerary entries for cruise ${cruiseId}`
      );

      return rows.map((row: any) => ({
        id: row.id?.toString() || '',
        day: row.day_number || 0,
        date: new Date().toISOString(), // We don't have date field in DB, using placeholder
        portName: row.port_name || row.port_name_from_table || 'Unknown Port',
        port:
          row.port_id && row.port_name_from_table
            ? {
                id: row.port_id,
                name: row.port_name_from_table,
                code: row.port_code || undefined,
                country: row.port_country || undefined,
              }
            : undefined,
        arrivalTime: row.arrive_time || undefined,
        departureTime: row.depart_time || undefined,
        status: row.port_name?.toLowerCase().includes('sea') ? 'sea-day' : 'port',
        overnight: row.overnight || false,
        description: row.description || undefined,
        activities: [], // Not available in current schema
        shoreExcursions: [], // Not available in current schema
      }));
    } catch (error) {
      logger.error(`Failed to get itinerary for cruise ${cruiseId}:`, error);
      // Log the actual error details for debugging
      logger.error(`Error details:`, error instanceof Error ? error.stack : error);
      return []; // Return empty array instead of throwing
    }
  }

  /**
   * Get alternative sailings
   */
  async getAlternativeSailings(cruiseId: number | string): Promise<AlternativeSailing[]> {
    try {
      // Temporarily return empty array to avoid schema issues
      // Commented out to reduce log spam - this feature is disabled until schema is fixed
      // logger.warn(
      //   `Alternative sailings disabled temporarily for cruise ${cruiseId} - schema mismatch`
      // );
      return [];

      /* Original code disabled temporarily due to schema issues
      const results = await db
        .select()
        .from(alternativeSailings)
        .where(eq(alternativeSailings.baseCruiseId, cruiseId))
        .orderBy(asc(alternativeSailings.sailingDate));

      return results.map(row => ({
        id: row.id,
        alternativeCruiseId: row.alternativeCruiseId,
        sailingDate: row.sailingDate,
        price: row.price ? parseFloat(row.price) : undefined,
        createdAt: row.createdAt.toISOString(),
      }));
      */
    } catch (error) {
      logger.error(`Failed to get alternative sailings for cruise ${cruiseId}:`, error);
      return []; // Return empty array instead of throwing
    }
  }

  /**
   * Get cabin categories for a ship
   */
  async getCabinCategories(shipId: number): Promise<CabinCategory[]> {
    try {
      const results = await db
        .select()
        .from(cabinCategories)
        .where(and(eq(cabinCategories.shipId, shipId), eq(cabinCategories.isActive, true)))
        .orderBy(asc(cabinCategories.name));

      return results.map(row => ({
        shipId: row.shipId,
        code: row.cabinCode,
        codeAlt: row.cabinCodeAlt,
        name: row.name,
        description: row.description,
        category: row.category,
        categoryAlt: undefined, // Not in current schema
        colorCode: row.colorCode,
        colorCodeAlt: undefined, // Not in current schema
        imageUrl: row.imageUrl,
        imageUrlHd: row.imageUrlHd,
        isDefault: row.isDefault,
        validFrom: row.validFrom?.toISOString(),
        validTo: row.validTo?.toISOString(),
        maxOccupancy: 4, // Default value, not in current schema
        minOccupancy: 1, // Default value, not in current schema
        size: undefined, // Not in current schema
        bedConfiguration: undefined, // Not in current schema
        amenities: [], // Not in current schema
        deckLocations: [], // Not in current schema
      }));
    } catch (error) {
      logger.error(`Failed to get cabin categories for ship ${shipId}:`, error);
      return []; // Return empty array instead of throwing
    }
  }

  /**
   * Get regions for a cruise
   */
  private async getCruiseRegions(cruise: any): Promise<RegionInfo[]> {
    try {
      const regionIds = Array.isArray(cruise.regionIds)
        ? cruise.regionIds
        : typeof cruise.regionIds === 'string'
          ? cruise.regionIds
              .split(',')
              .map((id: string) => id.trim())
              .filter(id => id)
              .map(Number)
          : [];

      if (regionIds.length === 0) return [];

      const results = await db.select().from(regions).where(inArray(regions.id, regionIds));

      return results.map(row => ({
        id: row.id,
        name: row.name,
        code: row.code,
        description: row.description,
      }));
    } catch (error) {
      logger.warn('Failed to get cruise regions:', error);
      return [];
    }
  }

  /**
   * Get ports for a cruise
   */
  private async getCruisePorts(cruise: any): Promise<PortInfo[]> {
    try {
      const portIds = Array.isArray(cruise.portIds)
        ? cruise.portIds
        : typeof cruise.portIds === 'string'
          ? cruise.portIds
              .split(',')
              .map((id: string) => id.trim())
              .filter(id => id)
              .map(Number)
          : [];

      if (portIds.length === 0) return [];

      const results = await db.select().from(ports).where(inArray(ports.id, portIds));

      return results.map(row => this.transformPortInfo(row));
    } catch (error) {
      logger.warn('Failed to get cruise ports:', error);
      return [];
    }
  }

  /**
   * Transform port data
   */
  private transformPortInfo(port: any): PortInfo {
    return {
      id: port.id,
      name: port.name,
      code: port.code,
      country: port.country,
      countryCode: port.countryCode,
      city: port.city,
      latitude: port.latitude ? parseFloat(port.latitude) : undefined,
      longitude: port.longitude ? parseFloat(port.longitude) : undefined,
      timezone: port.timezone,
      description: port.description,
    };
  }

  /**
   * Transform cruise line data
   */
  private transformCruiseLineInfo(cruiseLine: any): CruiseLineInfo {
    return {
      id: cruiseLine?.id || 0,
      name: cruiseLine?.name || 'Unknown',
      code: cruiseLine?.code,
      logoUrl: cruiseLine?.logoUrl,
      description: cruiseLine?.description,
      website: cruiseLine?.website,
    };
  }

  /**
   * Transform ship data
   */
  private transformShipInfo(ship: any): ShipInfo {
    return {
      id: ship?.id || 0,
      name: ship?.name || 'Unknown',
      code: ship?.code,
      shipClass: ship?.shipClass,
      tonnage: ship?.tonnage,
      totalCabins: ship?.totalCabins,
      passengerCapacity: ship?.maxPassengers,
      starRating: ship?.starRating,
      description: ship?.description,
      highlights: ship?.highlights,
      defaultImageUrl: ship?.defaultShipImage,
      defaultImage2kUrl: ship?.defaultShipImage2k,
      images: ship?.images ? JSON.parse(ship.images) : [],
      amenities: ship?.amenities ? JSON.parse(ship.amenities) : [],
      launchedYear: ship?.launchedYear,
      refurbishedYear: ship?.refurbishedYear,
      decks: ship?.decks,
    };
  }

  /**
   * Check cruise availability
   */
  async checkCruiseAvailability(cruiseId: number): Promise<{
    available: boolean;
    cabinAvailability: Record<
      string,
      { available: boolean; inventory?: number; waitlist: boolean }
    >;
  }> {
    try {
      const pricingResults = await db
        .select({
          cabinCode: pricing.cabinCode,
          isAvailable: pricing.isAvailable,
          inventory: pricing.inventory,
          waitlist: pricing.waitlist,
        })
        .from(pricing)
        .where(eq(pricing.cruiseId, String(cruiseId)));

      const cabinAvailability: Record<
        string,
        { available: boolean; inventory?: number; waitlist: boolean }
      > = {};
      let hasAvailability = false;

      pricingResults.forEach(row => {
        cabinAvailability[row.cabinCode] = {
          available: row.isAvailable,
          inventory: row.inventory,
          waitlist: row.waitlist,
        };

        if (row.isAvailable) {
          hasAvailability = true;
        }
      });

      return {
        available: hasAvailability,
        cabinAvailability,
      };
    } catch (error) {
      logger.error(`Failed to check availability for cruise ${cruiseId}:`, error);
      throw error;
    }
  }

  /**
   * Get comprehensive cruise data by slug
   */
  async getCruiseBySlug(slug: string): Promise<ComprehensiveCruiseData | null> {
    try {
      // Parse the slug to extract cruise ID and validation data
      const slugData = parseCruiseSlug(slug);
      if (!slugData) {
        logger.warn(`Invalid slug format: ${slug}`);
        return null;
      }

      const { cruiseId, departureDate, shipName } = slugData;

      // Get comprehensive cruise data
      return this.getComprehensiveCruiseData(cruiseId, {
        validateSlug: true,
        expectedSlugData: { shipName, departureDate },
      });
    } catch (error) {
      logger.error(`Failed to get cruise by slug ${slug}:`, error);
      throw error;
    }
  }

  /**
   * Get comprehensive cruise data with ALL database fields
   */
  async getComprehensiveCruiseData(
    cruiseId: number | string,
    options: {
      validateSlug?: boolean;
      expectedSlugData?: { shipName: string; departureDate: string };
    } = {}
  ): Promise<ComprehensiveCruiseData | null> {
    const startTime = Date.now();
    const cacheKey = `comprehensive_cruise_${cruiseId}`;

    try {
      // Try cache first (shorter TTL for comprehensive data)
      const cached = await cacheManager.get<ComprehensiveCruiseData>(cacheKey);
      if (cached) {
        logger.debug(`Returning cached comprehensive cruise data for ${cruiseId}`);
        cached.meta.cacheStatus.used = true;
        return cached;
      }

      // Create alias for disembark port
      const disembarkPort = aliasedTable(ports, 'disembark_port');

      // Get main cruise data with ALL fields
      const cruiseResult = await db
        .select({
          cruise: cruises,
          cruiseLine: cruiseLines,
          ship: ships,
          embarkPort: ports,
          disembarkPort: disembarkPort,
        })
        .from(cruises)
        .leftJoin(cruiseLines, eq(cruises.cruiseLineId, cruiseLines.id))
        .leftJoin(ships, eq(cruises.shipId, ships.id))
        .leftJoin(ports, eq(cruises.embarkPortId, ports.id))
        .leftJoin(disembarkPort, eq(cruises.disembarkPortId, disembarkPort.id))
        .where(eq(cruises.id, String(cruiseId)))
        .limit(1);

      if (cruiseResult.length === 0) {
        logger.warn(`Cruise ${cruiseId} not found`);
        return null;
      }

      const cruiseData = cruiseResult[0];
      let cruise = cruiseData.cruise;
      let cruiseLine = cruiseData.cruiseLine;
      let ship = cruiseData.ship;
      const embarkPort = cruiseData.embarkPort;
      const disembarkPortData = cruiseData.disembarkPort;

      // Extract data from raw_data if fields are missing
      if (cruise.rawData) {
        cruise = extractFromRawData(cruise);
        ship = extractShipFromRawData(ship, cruise.rawData);

        // Extract cruise line if missing
        if (!cruiseLine) {
          cruiseLine = extractCruiseLineFromRawData(cruise.rawData);
        }
      }

      // Validate slug if requested
      if (options.validateSlug && options.expectedSlugData) {
        const actualShipName =
          ship?.name
            ?.toLowerCase()
            .replace(/[^a-z0-9\s-]/g, '')
            .replace(/\s+/g, '-') || '';
        const expectedShipName = options.expectedSlugData.shipName.toLowerCase();
        const actualSailingDate = cruise.sailingDate;
        const expectedSailingDate = options.expectedSlugData.departureDate;

        if (
          !actualShipName.includes(expectedShipName.replace(/-/g, '')) &&
          actualSailingDate !== expectedSailingDate
        ) {
          logger.warn(
            `Slug validation failed for cruise ${cruiseId}: expected ship ${expectedShipName} and date ${expectedSailingDate}, got ${actualShipName} and ${actualSailingDate}`
          );
          return null;
        }
      }

      // Get ALL related data in parallel
      let [
        allPricing,
        cheapestPricingData,
        allItinerary,
        allCabinCategories,
        allAlternativeSailings,
        regionsData,
        portsData,
      ] = await Promise.all([
        this.getAllPricingData(cruiseId),
        this.getRawCheapestPricing(cruiseId),
        this.getAllItineraryData(cruiseId),
        this.getAllCabinCategories(cruise.shipId),
        this.getAllAlternativeSailings(cruiseId),
        this.getAllCruiseRegions(cruise),
        this.getAllCruisePorts(cruise),
      ]);

      // If data is missing, extract from raw_data
      if (cruise.rawData) {
        if (!cheapestPricingData) {
          cheapestPricingData = extractCheapestPricingFromRawData(cruise.rawData);
        }
        if (!allItinerary || allItinerary.length === 0) {
          allItinerary = extractItineraryFromRawData(cruise.rawData);
        }
        if (!allCabinCategories || allCabinCategories.length === 0) {
          allCabinCategories = extractCabinCategoriesFromRawData(cruise.rawData);
        }
        if (!portsData || portsData.length === 0) {
          portsData = extractPortsFromRawData(cruise.rawData);
        }
      }

      // Generate SEO data
      const seoData = this.generateSeoData(cruise, ship, cruiseLine);

      // Build comprehensive data structure
      const comprehensiveData: ComprehensiveCruiseData = {
        cruise: {
          id: cruise.id,
          cruiseId: cruise.cruiseId,
          name: cruise.name,
          voyageCode: cruise.voyageCode,
          itineraryCode: cruise.itineraryCode,
          sailingDate: cruise.sailingDate,
          startDate: cruise.startDate,
          nights: cruise.nights,
          sailNights: cruise.sailNights,
          seaDays: cruise.seaDays,
          // Include pricing fields from database
          interiorPrice: cruise.interiorPrice,
          oceanviewPrice: cruise.oceanviewPrice,
          balconyPrice: cruise.balconyPrice,
          suitePrice: cruise.suitePrice,
          cheapestPrice: cruise.cheapestPrice,
          embarkPortId: cruise.embarkPortId,
          disembarkPortId: cruise.disembarkPortId,
          portIds: cruise.portIds,
          regionIds: cruise.regionIds,
          marketId: cruise.marketId,
          ownerId: cruise.ownerId,
          noFly: cruise.noFly,
          departUk: cruise.departUk,
          showCruise: cruise.showCruise,
          flyCruiseInfo: cruise.flyCruiseInfo,
          lastCached: cruise.lastCached,
          cachedDate: cruise.cachedDate
            ? typeof cruise.cachedDate === 'string'
              ? cruise.cachedDate
              : cruise.cachedDate.toISOString()
            : null,
          traveltekFilePath: cruise.traveltekFilePath,
          isActive: cruise.isActive,
          createdAt: cruise.createdAt
            ? typeof cruise.createdAt === 'string'
              ? cruise.createdAt
              : cruise.createdAt.toISOString()
            : null,
          updatedAt: cruise.updatedAt
            ? typeof cruise.updatedAt === 'string'
              ? cruise.updatedAt
              : cruise.updatedAt.toISOString()
            : null,
          raw: cruise,
        },
        cruiseLine: cruiseLine
          ? {
              id: cruiseLine.id,
              name: cruiseLine.name,
              code: cruiseLine.code,
              logoUrl: cruiseLine.logoUrl,
              description: cruiseLine.description,
              website: cruiseLine.website,
              raw: cruiseLine,
            }
          : null,
        ship: ship
          ? {
              id: ship.id,
              name: ship.name,
              code: ship.code,
              cruiseLineId: ship.cruiseLineId,
              shipClass: ship.shipClass,
              tonnage: ship.tonnage,
              totalCabins: ship.totalCabins,
              maxPassengers: ship.maxPassengers,
              starRating: ship.starRating,
              description: ship.description,
              highlights: ship.highlights,
              defaultShipImage: ship.defaultShipImage,
              defaultShipImage2k: ship.defaultShipImage2k,
              images: ship.images,
              amenities: ship.amenities,
              launchedYear: ship.launchedYear,
              refurbishedYear: ship.refurbishedYear,
              decks: ship.decks,
              content: ship.content,
              isActive: ship.isActive,
              createdAt: ship.createdAt.toISOString(),
              updatedAt: ship.updatedAt.toISOString(),
              raw: ship,
            }
          : null,
        embarkPort: embarkPort
          ? {
              id: embarkPort.id,
              name: embarkPort.name,
              code: embarkPort.code,
              country: embarkPort.country,
              countryCode: embarkPort.countryCode,
              city: embarkPort.city,
              latitude: embarkPort.latitude,
              longitude: embarkPort.longitude,
              timezone: embarkPort.timezone,
              description: embarkPort.description,
              raw: embarkPort,
            }
          : null,
        disembarkPort: disembarkPortData
          ? {
              id: disembarkPortData.id,
              name: disembarkPortData.name,
              code: disembarkPortData.code,
              country: disembarkPortData.country,
              countryCode: disembarkPortData.countryCode,
              city: disembarkPortData.city,
              latitude: disembarkPortData.latitude,
              longitude: disembarkPortData.longitude,
              timezone: disembarkPortData.timezone,
              description: disembarkPortData.description,
              raw: disembarkPortData,
            }
          : null,
        regions: regionsData,
        ports: portsData,
        pricing: allPricing,
        cheapestPricing: cheapestPricingData,
        itinerary: allItinerary,
        cabinCategories: allCabinCategories,
        alternativeSailings: allAlternativeSailings,
        seoData,
        meta: {
          dataFetchedAt: new Date().toISOString(),
          totalRelatedRecords: {
            pricing: allPricing.options.length,
            itinerary: allItinerary.length,
            cabinCategories: allCabinCategories.length,
            alternativeSailings: allAlternativeSailings.length,
            regions: regionsData.length,
            ports: portsData.length,
          },
          cacheStatus: {
            used: false,
            ttl: 1800, // 30 minutes
          },
        },
      };

      // Cache for 30 minutes
      await cacheManager.set(cacheKey, comprehensiveData, { ttl: 1800 });

      const endTime = Date.now();
      logger.info(
        `Retrieved comprehensive cruise data for ${cruiseId} in ${endTime - startTime}ms`
      );

      return comprehensiveData;
    } catch (error) {
      logger.error(`Failed to get comprehensive cruise data for ${cruiseId}:`, error);
      throw error;
    }
  }

  /**
   * Get ALL pricing data with raw database fields
   */
  private async getAllPricingData(cruiseId: number | string) {
    const results = await db
      .select()
      .from(pricing)
      .where(eq(pricing.cruiseId, String(cruiseId)))
      .orderBy(asc(pricing.basePrice));

    const options = results.map(row => ({
      id: row.id,
      cruiseId: row.cruiseId,
      rateCode: row.rateCode,
      cabinCode: row.cabinCode,
      occupancyCode: row.occupancyCode,
      cabinType: row.cabinType,
      basePrice: row.basePrice,
      adultPrice: row.adultPrice,
      childPrice: row.childPrice,
      infantPrice: row.infantPrice,
      singlePrice: row.singlePrice,
      thirdAdultPrice: row.thirdAdultPrice,
      fourthAdultPrice: row.fourthAdultPrice,
      taxes: row.taxes,
      ncf: row.ncf,
      gratuity: row.gratuity,
      fuel: row.fuel,
      nonComm: row.nonComm,
      totalPrice: row.totalPrice,
      inventory: row.inventory,
      waitlist: row.waitlist,
      isAvailable: row.isAvailable,
      priceType: row.priceType,
      priceTimestamp: row.priceTimestamp?.toISOString(),
      currency: row.currency,
      raw: row,
    }));

    // Calculate summary statistics
    const availableOptions = options.filter(o => o.isAvailable);
    const prices = options.map(o => parseFloat(o.basePrice || '0')).filter(p => p > 0);
    const cabinTypes = [...new Set(options.map(o => o.cabinType).filter(Boolean))] as string[];
    const rateCodes = [...new Set(options.map(o => o.rateCode))] as string[];

    return {
      options,
      summary: {
        totalOptions: options.length,
        availableOptions: availableOptions.length,
        priceRange: {
          min: prices.length > 0 ? Math.min(...prices) : undefined,
          max: prices.length > 0 ? Math.max(...prices) : undefined,
        },
        cabinTypes,
        rateCodes,
      },
    };
  }

  /**
   * Get raw cheapest pricing data
   */
  private async getRawCheapestPricing(cruiseId: number | string) {
    const results = await db
      .select()
      .from(cheapestPricing)
      .where(eq(cheapestPricing.cruiseId, String(cruiseId)))
      .limit(1);

    if (results.length === 0) {
      return null;
    }

    const data = results[0];
    return {
      cruiseId: data.cruiseId,
      cheapestPrice: data.cheapestPrice,
      cheapestCabinType: data.cheapestCabinType,
      interiorPrice: data.interiorPrice,
      oceanviewPrice: data.oceanviewPrice,
      balconyPrice: data.balconyPrice,
      suitePrice: data.suitePrice,
      currency: data.currency,
      lastUpdated: data.lastUpdated.toISOString(),
      raw: data,
    };
  }

  /**
   * Get ALL itinerary data with raw fields
   */
  private async getAllItineraryData(cruiseId: number | string) {
    try {
      // Use raw SQL to avoid schema mismatches with production
      const cruiseIdStr = String(cruiseId);
      const query = sql`
        SELECT
          i.id,
          i.cruise_id,
          i.day_number,
          i.port_id,
          i.port_name,
          i.arrive_time,
          i.depart_time,
          i.description,
          i.overnight,
          p.name as port_name_from_table,
          p.code as port_code,
          p.country as port_country
        FROM cruise_itinerary i
        LEFT JOIN ports p ON i.port_id = p.id
        WHERE i.cruise_id = ${cruiseIdStr}
        ORDER BY i.day_number ASC
      `;

      const results = await db.execute(query);
      const rows = (results as any).rows || results || [];

      return rows.map((row: any) => ({
        id: row.id?.toString() || '',
        cruiseId: row.cruise_id,
        dayNumber: row.day_number,
        date: new Date().toISOString(), // Placeholder
<<<<<<< HEAD
        portName: row.itinerary.portName || 'Unknown Port',
        portId: row.itinerary.portId,
        arrivalTime: row.itinerary.arrivalTime,
        departureTime: row.itinerary.departureTime,
        status: row.itinerary.portName?.toLowerCase().includes('sea') ? 'sea-day' : 'port',
        overnight: false,
        description: row.itinerary.description,
=======
        portName: row.port_name || row.port_name_from_table || 'Unknown Port',
        portId: row.port_id,
        arrivalTime: row.arrive_time,
        departureTime: row.depart_time,
        status: row.port_name?.toLowerCase().includes('sea') ? 'sea-day' : 'port',
        overnight: row.overnight || false,
        description: row.description,
>>>>>>> ce6c6c53
        activities: undefined,
        shoreExcursions: undefined,
        raw: row,
      }));
    } catch (error) {
      logger.warn(`Failed to get itinerary data for cruise ${cruiseId}:`, error);
      return [];
    }
  }

  /**
   * Get ALL cabin categories with raw fields
   */
  private async getAllCabinCategories(shipId: number) {
    try {
      const results = await db
        .select()
        .from(cabinCategories)
        .where(and(eq(cabinCategories.shipId, shipId), eq(cabinCategories.isActive, true)))
        .orderBy(asc(cabinCategories.name));

      return results.map(row => ({
        shipId: row.shipId,
        cabinCode: row.cabinCode,
        cabinCodeAlt: row.cabinCodeAlt,
        name: row.name,
        description: row.description,
        category: row.category,
        categoryAlt: undefined,
        colorCode: row.colorCode,
        colorCodeAlt: undefined,
        imageUrl: row.imageUrl,
        imageUrlHd: row.imageUrlHd,
        isDefault: row.isDefault,
        validFrom: row.validFrom?.toISOString(),
        validTo: row.validTo?.toISOString(),
        maxOccupancy: 4,
        minOccupancy: 1,
        size: undefined,
        bedConfiguration: undefined,
        amenities: undefined,
        deckLocations: undefined,
        isActive: row.isActive,
        raw: row,
      }));
    } catch (error) {
      logger.warn(`Failed to get cabin categories for ship ${shipId}:`, error);
      return [];
    }
  }

  /**
   * Get ALL alternative sailings with raw fields
   */
  private async getAllAlternativeSailings(cruiseId: number | string) {
    // Temporarily return empty array to avoid schema issues
    // Commented out to reduce log spam - this feature is disabled until schema is fixed
    // logger.warn(
    //   `Alternative sailings disabled temporarily for cruise ${cruiseId} - schema mismatch`
    // );
    return [];

    /* Original code disabled temporarily due to schema issues
    const results = await db
      .select()
      .from(alternativeSailings)
      .where(eq(alternativeSailings.baseCruiseId, cruiseId))
      .orderBy(asc(alternativeSailings.sailingDate));

    return results.map(row => ({
      id: row.id,
      baseCruiseId: row.baseCruiseId,
      alternativeCruiseId: row.alternativeCruiseId,
      sailingDate: row.sailingDate,
      price: row.price,
      createdAt: row.createdAt.toISOString(),
      raw: row
    }));
    */
  }

  /**
   * Get ALL cruise regions with raw fields
   */
  private async getAllCruiseRegions(cruise: any) {
    try {
      let regionIds: number[] = [];

      if (cruise.regionIds) {
        if (typeof cruise.regionIds === 'string') {
          // Handle comma-separated string format
          regionIds = cruise.regionIds
            .split(',')
            .map(id => parseInt(id.trim(), 10))
            .filter(id => !isNaN(id));
        } else if (Array.isArray(cruise.regionIds)) {
          regionIds = cruise.regionIds;
        }
      }

      if (regionIds.length === 0) return [];

      const results = await db.select().from(regions).where(inArray(regions.id, regionIds));

      return results.map(row => ({
        id: row.id,
        name: row.name,
        code: row.code,
        description: row.description,
        raw: row,
      }));
    } catch (error) {
      logger.warn('Failed to get cruise regions:', error);
      return [];
    }
  }

  /**
   * Get ALL cruise ports with raw fields
   */
  private async getAllCruisePorts(cruise: any) {
    try {
      let portIds: number[] = [];

      if (cruise.portIds) {
        if (typeof cruise.portIds === 'string') {
          // Handle comma-separated string format
          portIds = cruise.portIds
            .split(',')
            .map(id => parseInt(id.trim(), 10))
            .filter(id => !isNaN(id));
        } else if (Array.isArray(cruise.portIds)) {
          portIds = cruise.portIds;
        }
      }

      if (portIds.length === 0) return [];

      const results = await db.select().from(ports).where(inArray(ports.id, portIds));

      return results.map(row => ({
        id: row.id,
        name: row.name,
        code: row.code,
        country: row.country,
        countryCode: row.countryCode,
        city: row.city,
        latitude: row.latitude,
        longitude: row.longitude,
        timezone: row.timezone,
        description: row.description,
        raw: row,
      }));
    } catch (error) {
      logger.warn('Failed to get cruise ports:', error);
      return [];
    }
  }

  /**
   * Generate SEO data for cruise
   */
  private generateSeoData(cruise: any, ship: any, cruiseLine: any) {
    const slug = createSlugFromCruiseData({
      id: cruise.id,
      shipName: ship?.name || 'Unknown Ship',
      sailingDate: cruise.sailingDate,
    });

    const shipName = ship?.name || 'Unknown Ship';
    const cruiseLineName = cruiseLine?.name || 'Unknown Cruise Line';
    const sailingDate = new Date(cruise.sailingDate).toLocaleDateString('en-US', {
      year: 'numeric',
      month: 'long',
      day: 'numeric',
    });

    const metaTitle = `${shipName} Cruise - ${sailingDate} | ${cruiseLineName} | Book Now`;
    const metaDescription = `Book your ${cruise.nights}-night cruise aboard the ${shipName} departing ${sailingDate}. Best prices guaranteed. View itinerary, cabins, and book online.`;

    return {
      slug,
      alternativeUrls: [
        `/cruise/${slug}`,
        `/cruises/${cruise.id}`,
        `/ship/${ship?.name?.toLowerCase().replace(/\s+/g, '-')}/cruise/${cruise.id}`,
      ],
      metaTitle,
      metaDescription,
      breadcrumbs: [
        { label: 'Home', url: '/' },
        { label: 'Cruises', url: '/cruises' },
        {
          label: cruiseLineName,
          url: `/cruise-lines/${cruiseLine?.name?.toLowerCase().replace(/\s+/g, '-')}`,
        },
        { label: shipName, url: `/ships/${ship?.name?.toLowerCase().replace(/\s+/g, '-')}` },
        { label: `${sailingDate} Cruise` },
      ],
    };
  }

  /**
   * Find cruise by ship and date for single result redirects
   */
  async findCruiseByShipAndDate(
    shipName: string,
    sailingDate: string
  ): Promise<{ id: number; slug: string } | null> {
    try {
      const results = await db
        .select({
          cruise: cruises,
          ship: ships,
        })
        .from(cruises)
        .leftJoin(ships, eq(cruises.shipId, ships.id))
        .where(and(eq(cruises.sailingDate, sailingDate), eq(cruises.isActive, true)))
        .limit(10); // Get a few results to match ship name

      // Find the best matching ship name
      const normalizedSearchName = shipName
        .toLowerCase()
        .replace(/[^a-z0-9\s]/g, '')
        .replace(/\s+/g, ' ')
        .trim();

      for (const result of results) {
        if (result.ship) {
          const normalizedShipName = result.ship.name
            .toLowerCase()
            .replace(/[^a-z0-9\s]/g, '')
            .replace(/\s+/g, ' ')
            .trim();

          if (
            normalizedShipName.includes(normalizedSearchName) ||
            normalizedSearchName.includes(normalizedShipName)
          ) {
            const slug = createSlugFromCruiseData({
              id: result.cruise.id,
              shipName: result.ship.name,
              sailingDate: result.cruise.sailingDate,
            });

            return {
              id: result.cruise.id,
              slug,
            };
          }
        }
      }

      return null;
    } catch (error) {
      logger.error(`Failed to find cruise by ship and date:`, error);
      return null;
    }
  }
}

// Singleton instance
export const cruiseService = new CruiseService();<|MERGE_RESOLUTION|>--- conflicted
+++ resolved
@@ -1533,15 +1533,6 @@
         cruiseId: row.cruise_id,
         dayNumber: row.day_number,
         date: new Date().toISOString(), // Placeholder
-<<<<<<< HEAD
-        portName: row.itinerary.portName || 'Unknown Port',
-        portId: row.itinerary.portId,
-        arrivalTime: row.itinerary.arrivalTime,
-        departureTime: row.itinerary.departureTime,
-        status: row.itinerary.portName?.toLowerCase().includes('sea') ? 'sea-day' : 'port',
-        overnight: false,
-        description: row.itinerary.description,
-=======
         portName: row.port_name || row.port_name_from_table || 'Unknown Port',
         portId: row.port_id,
         arrivalTime: row.arrive_time,
@@ -1549,7 +1540,6 @@
         status: row.port_name?.toLowerCase().includes('sea') ? 'sea-day' : 'port',
         overnight: row.overnight || false,
         description: row.description,
->>>>>>> ce6c6c53
         activities: undefined,
         shoreExcursions: undefined,
         raw: row,
