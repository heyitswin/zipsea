import { Queue, Worker, QueueEvents } from 'bullmq';
import Redis from 'ioredis';
import * as path from 'path';
import { db } from '../db/connection';
import { webhookEvents, systemFlags, priceSnapshots, syncLocks } from '../db/schema/webhook-events';
import { cruises, pricing, cheapestPricing } from '../db/schema';
import { eq, and, gte, sql } from 'drizzle-orm';
import { ftpConnectionPool } from './ftp-connection-pool.service';
import { slackService } from './slack.service';

interface WebhookFile {
  path: string;
  size: number;
  modifiedAt: Date;
  lineId: number;
}

interface ProcessingStats {
  filesDiscovered: number;
  filesProcessed: number;
  filesSkipped: number;
  filesFailed: number;
  cruisesUpdated: number;
  pricesUpdated: number;
  startTime: Date;
  endTime?: Date;
}

export class WebhookProcessorOptimized {
  private redis: Redis;
  private fileQueue: Queue;
  private processingWorker?: Worker;
  private queueEvents: QueueEvents;
  private stats: ProcessingStats = {
    filesDiscovered: 0,
    filesProcessed: 0,
    filesSkipped: 0,
    filesFailed: 0,
    cruisesUpdated: 0,
    pricesUpdated: 0,
    startTime: new Date(),
  };

  constructor() {
    // Use REDIS_URL if available, otherwise fall back to individual settings
    // BullMQ requires maxRetriesPerRequest to be null
    if (process.env.REDIS_URL) {
      this.redis = new Redis(process.env.REDIS_URL, {
        maxRetriesPerRequest: null,
        enableReadyCheck: false,
      });
    } else {
      this.redis = new Redis({
        host: process.env.REDIS_HOST || 'localhost',
        port: parseInt(process.env.REDIS_PORT || '6379'),
        password: process.env.REDIS_PASSWORD,
        maxRetriesPerRequest: null,
        enableReadyCheck: false,
      });
    }

    this.fileQueue = new Queue('webhook-files', {
      connection: this.redis,
      defaultJobOptions: {
        attempts: 3,
        backoff: {
          type: 'exponential',
          delay: 2000,
        },
        removeOnComplete: 100,
        removeOnFail: 1000,
      },
    });

    this.queueEvents = new QueueEvents('webhook-files', {
      connection: this.redis,
    });

    this.setupEventListeners();
  }

  private setupEventListeners() {
    this.queueEvents.on('completed', ({ jobId, returnvalue }) => {
      console.log(`Job ${jobId} completed`);
      this.stats.filesProcessed++;
    });

    this.queueEvents.on('failed', ({ jobId, failedReason }) => {
      console.error(`Job ${jobId} failed:`, failedReason);
      this.stats.filesFailed++;
    });

    this.queueEvents.on('progress', ({ jobId, data }) => {
      console.log(`Job ${jobId} progress:`, data);
    });
  }

  async processWebhooks(lineId?: number) {
    let lock: any = null;

    try {
      console.log(
<<<<<<< HEAD
        `[OPTIMIZED-V3] Starting webhook processing for line ${lineId || 'all'} with detailed pricing extraction`
=======
        `[OPTIMIZED-SNAPSHOT-FIX] Starting webhook processing for line ${lineId || 'all'} - deployed ${new Date().toISOString()}`
>>>>>>> 773c42b4
      );

      await slackService.sendNotification({
        text: '🚀 Starting optimized webhook processing',
        fields: [
          { title: 'Line ID', value: lineId ? lineId.toString() : 'All lines', short: true },
          { title: 'Start Time', value: new Date().toISOString(), short: true },
        ],
      });

      // Check for existing lock and handle stale locks
      const lockKey = `webhook-sync-${lineId || 'all'}`;

      // First, check if there's an existing lock
      const existingLock = await db
        .select()
        .from(syncLocks)
        .where(eq(syncLocks.lockKey, lockKey))
        .limit(1);

      let canProceed = true;

      if (existingLock.length > 0 && existingLock[0].isActive) {
        const lockAge = Date.now() - new Date(existingLock[0].acquiredAt).getTime();
        if (lockAge < 30 * 60 * 1000) {
          // Lock is still fresh (less than 30 minutes old)
          console.log(
            `Lock ${lockKey} is still active (age: ${Math.floor(lockAge / 60000)} minutes)`
          );
          throw new Error('Another sync process is already running');
        }
        // Lock is stale, we'll take it over
        console.log(
          `Taking over stale lock ${lockKey} (age: ${Math.floor(lockAge / 60000)} minutes)`
        );
      }

      // Acquire or update lock using upsert
      const locks = await db
        .insert(syncLocks)
        .values({
          lockKey,
          isActive: true,
          acquiredAt: new Date(),
          releasedAt: null,
          metadata: { lineId, processId: process.pid },
        })
        .onConflictDoUpdate({
          target: syncLocks.lockKey,
          set: {
            isActive: true,
            acquiredAt: new Date(),
            releasedAt: null,
            metadata: { lineId, processId: process.pid },
          },
        })
        .returning();

      lock = locks[0];
      console.log(`Acquired lock ${lock.id} for ${lockKey}`);

      // Discover files
      const files = await this.discoverFiles(lineId);
      this.stats.filesDiscovered = files.length;

      await slackService.sendNotification({
        text: `📁 Discovered ${files.length} files to process`,
      });

      // Add files to queue
      const jobs = files.map(file => ({
        name: `process-${path.basename(file.path)}`,
        data: file,
      }));

      await this.fileQueue.addBulk(jobs);

      // Start worker
      await this.startWorker();

      // Wait for completion
      await this.waitForCompletion();

      // Generate final report
      await this.generateReport();
    } catch (error) {
      console.error('Webhook processing failed:', error);
      await slackService.sendError('Webhook processing failed', error as Error);
      throw error;
    } finally {
      // Always release lock if we acquired one
      if (lock) {
        try {
          await db
            .update(syncLocks)
            .set({ isActive: false, releasedAt: new Date() })
            .where(eq(syncLocks.id, lock.id));
          console.log(`Released lock ${lock.id}`);
        } catch (releaseError) {
          console.error(`Failed to release lock ${lock.id}:`, releaseError);
        }
      }
    }
  }

  private async discoverFiles(lineId?: number): Promise<WebhookFile[]> {
    const files: WebhookFile[] = [];
    const conn = await ftpConnectionPool.getConnection();

    try {
      const currentDate = new Date();
      const startYear = currentDate.getFullYear();
      const startMonth = currentDate.getMonth() + 1;
      const endYear = startYear + 3;

      for (let year = startYear; year <= endYear; year++) {
        const monthStart = year === startYear ? startMonth : 1;
        const monthEnd = year === endYear ? 12 : 12;

        for (let month = monthStart; month <= monthEnd; month++) {
          const monthStr = month.toString().padStart(2, '0');
          const basePath = `/${year}/${monthStr}`;

          try {
            const dayDirs = await conn.client.list(basePath);

            for (const dayDir of dayDirs) {
              if (dayDir.type === 2) {
                // Directory
                const dayPath = `${basePath}/${dayDir.name}`;
                const dayFiles = await conn.client.list(dayPath);

                for (const file of dayFiles) {
                  if (file.type === 1 && file.name.endsWith('.json')) {
                    // For Traveltek, line ID is the directory name (e.g., /2025/09/54/shipid/cruise.json)
                    // dayDir.name is the line ID
                    const fileLineId = parseInt(dayDir.name);
                    if (!lineId || fileLineId === lineId || isNaN(fileLineId)) {
                      files.push({
                        path: `${dayPath}/${file.name}`,
                        size: file.size,
                        modifiedAt: file.modifiedAt || new Date(),
                        lineId: fileLineId || 0,
                      });
                    }
                  }
                }
              }
            }
          } catch (error) {
            console.log(`No data for ${basePath}:`, error);
          }
        }
      }
    } finally {
      ftpConnectionPool.releaseConnection(conn.id);
    }

    return files;
  }

  private async startWorker() {
    this.processingWorker = new Worker(
      'webhook-files',
      async job => {
        const file = job.data as WebhookFile;
        await this.processFile(file);
        await job.updateProgress(100);
      },
      {
        connection: this.redis,
        concurrency: 3, // Process 3 files in parallel
      }
    );
  }

  private async processFile(file: WebhookFile) {
    const conn = await ftpConnectionPool.getConnection();

    try {
      // Check if already processed
      const existingEvent = await db
        .select()
        .from(webhookEvents)
        .where(
          and(
            eq(webhookEvents.webhookType, 'file_processed'),
            eq(webhookEvents.metadata, sql`${file.path}`)
          )
        )
        .limit(1);

      if (existingEvent.length > 0) {
        this.stats.filesSkipped++;
        return;
      }

      // Download and parse file
      const tempFile = `/tmp/webhook-${Date.now()}.json`;
      await conn.client.downloadTo(tempFile, file.path);
      const fs = await import('fs');
      const content = await fs.promises.readFile(tempFile, 'utf-8');
      await fs.promises.unlink(tempFile);

      let cruisesProcessed = 0;
      let pricesProcessed = 0;

      // Take snapshot before processing
      await this.takeSnapshot(file.lineId);

      try {
        // Traveltek files are single JSON objects, not JSONL
        const data = JSON.parse(content);

        // Check if this is a Traveltek cruise object
        if (data.codetocruiseid || data.cruise_id) {
          await this.updateCruise(data);
          cruisesProcessed++;

          // Extract and update detailed pricing from the same object
          // Traveltek stores pricing in cheapest.prices, not prices directly
          const pricingData = data.prices || (data.cheapest && data.cheapest.prices);
          if (pricingData) {
            await this.updateDetailedPricing(data.codetocruiseid || data.cruise_id, pricingData);
            pricesProcessed++;
          }
        } else if (data.cruise) {
          // Legacy format support - if data has a cruise property
          await this.updateCruise(data.cruise);
          cruisesProcessed++;
        }

        if (data.pricing) {
          // Legacy format support - if data has a pricing property
          await this.updatePricing(data.pricing);
          pricesProcessed++;
        }
      } catch (error) {
        console.error(`Error processing JSON in ${file.path}:`, error);
      }

      // Record processed event
      await db.insert(webhookEvents).values({
        webhookType: 'file_processed',
        lineId: file.lineId,
        metadata: {
          path: file.path,
          size: file.size,
          cruisesProcessed,
          pricesProcessed,
        },
        status: 'completed',
        processedAt: new Date(),
      });

      this.stats.cruisesUpdated += cruisesProcessed;
      this.stats.pricesUpdated += pricesProcessed;
    } catch (error) {
      console.error(`Failed to process file ${file.path}:`, error);

      await db.insert(webhookEvents).values({
        webhookType: 'file_error',
        lineId: file.lineId,
        metadata: {
          path: file.path,
          error: (error as Error).message,
        },
        status: 'failed',
        errorMessage: (error as Error).message,
        processedAt: new Date(),
      });

      throw error;
    } finally {
      ftpConnectionPool.releaseConnection(conn.id);
    }
  }

  private async takeSnapshot(lineId: number) {
    // Take snapshots of cheapest pricing for all cruises in this line
    const cruisesWithPricing = await db
      .select({
        cruiseId: cruises.id,
        cheapestPrice: cheapestPricing.cheapestPrice,
        interiorPrice: cheapestPricing.interiorPrice,
        oceanviewPrice: cheapestPricing.oceanviewPrice,
        balconyPrice: cheapestPricing.balconyPrice,
        suitePrice: cheapestPricing.suitePrice,
      })
      .from(cruises)
      .leftJoin(cheapestPricing, eq(cruises.id, cheapestPricing.cruiseId))
      .where(eq(cruises.cruiseLineId, lineId))
      .limit(1000);

    // Create snapshots for each cruise
    for (const cruise of cruisesWithPricing) {
      if (cruise.cruiseId && cruise.cheapestPrice) {
        try {
          await db.insert(priceSnapshots).values({
            cruiseId: cruise.cruiseId,
            snapshotData: {
              cheapestPrice: cruise.cheapestPrice,
              interiorPrice: cruise.interiorPrice,
              oceanviewPrice: cruise.oceanviewPrice,
              balconyPrice: cruise.balconyPrice,
              suitePrice: cruise.suitePrice,
              timestamp: new Date().toISOString(),
              lineId: lineId,
            },
            createdAt: new Date(),
          });
        } catch (error) {
          console.error(`Failed to create snapshot for cruise ${cruise.cruiseId}:`, error);
        }
      }
    }
  }

  private async getCurrentPrices(lineId: number) {
    // This method is no longer used
    const prices = await db
      .select()
      .from(pricing)
      .innerJoin(cruises, eq(cruises.id, pricing.cruiseId))
      .where(eq(cruises.cruiseLineId, lineId))
      .limit(1000);

    return prices;
  }

  private async updateCruise(cruiseData: any) {
    // Update cruise details
    const existingCruise = await db
      .select()
      .from(cruises)
      .where(eq(cruises.id, cruiseData.id))
      .limit(1);

    if (existingCruise.length > 0) {
      await db
        .update(cruises)
        .set({
          name: cruiseData.name,
          nights: cruiseData.nights,
          sailingDate: cruiseData.embarkDate,
          updatedAt: new Date(),
        })
        .where(eq(cruises.id, existingCruise[0].id));
    }
  }

  private async updateDetailedPricing(cruiseId: string, pricesData: any) {
    // Process detailed cabin pricing from Traveltek structure
    // pricesData format: { rateCode: { cabinCode: { price, taxes, etc } } }

    let pricingRecordsInserted = 0;
    let pricingRecordsUpdated = 0;

    for (const rateCode in pricesData) {
      const cabins = pricesData[rateCode];

      for (const cabinCode in cabins) {
        const cabinData = cabins[cabinCode];

        // Skip if no price data
        if (!cabinData.price && !cabinData.adultprice) continue;

        // Determine cabin type based on cabin code or type
        const cabinType = (cabinData.cabintype || cabinCode).toLowerCase();
        let standardCabinType = 'unknown';

        if (cabinType.includes('inside') || cabinType.includes('interior')) {
          standardCabinType = 'interior';
        } else if (cabinType.includes('outside') || cabinType.includes('ocean')) {
          standardCabinType = 'oceanview';
        } else if (cabinType.includes('balcony')) {
          standardCabinType = 'balcony';
        } else if (cabinType.includes('suite')) {
          standardCabinType = 'suite';
        }

        const pricingRecord = {
          cruiseId: cruiseId,
          rateCode: rateCode,
          cabinCode: cabinCode,
          occupancyCode: '101', // Standard 2-adult occupancy
          cabinType: standardCabinType,
          basePrice: this.parsePrice(cabinData.price),
          adultPrice: this.parsePrice(cabinData.adultprice),
          childPrice: this.parsePrice(cabinData.childprice),
          infantPrice: this.parsePrice(cabinData.infantprice),
          singlePrice: this.parsePrice(cabinData.singleprice),
          thirdAdultPrice: this.parsePrice(cabinData.thirdadultprice),
          fourthAdultPrice: this.parsePrice(cabinData.fourthadultprice),
          taxes: this.parsePrice(cabinData.taxes),
          ncf: this.parsePrice(cabinData.ncf),
          gratuity: this.parsePrice(cabinData.gratuity),
          fuel: this.parsePrice(cabinData.fuel),
          nonComm: this.parsePrice(cabinData.noncomm),
          totalPrice: this.parsePrice(cabinData.price) + this.parsePrice(cabinData.taxes),
          isAvailable: true,
          currency: 'USD',
          updatedAt: new Date(),
        };

        try {
          // Try to insert, if it exists then update
          const existingPricing = await db
            .select()
            .from(pricing)
            .where(
              and(
                eq(pricing.cruiseId, cruiseId),
                eq(pricing.rateCode, rateCode),
                eq(pricing.cabinCode, cabinCode)
              )
            )
            .limit(1);

          if (existingPricing.length > 0) {
            await db
              .update(pricing)
              .set(pricingRecord)
              .where(eq(pricing.id, existingPricing[0].id));
            pricingRecordsUpdated++;
          } else {
            await db.insert(pricing).values(pricingRecord);
            pricingRecordsInserted++;
          }
        } catch (error) {
          console.error(
            `Failed to update pricing for ${cruiseId}/${rateCode}/${cabinCode}:`,
            error
          );
        }
      }
    }

    if (pricingRecordsInserted > 0 || pricingRecordsUpdated > 0) {
      console.log(
        `[PRICING] Cruise ${cruiseId}: inserted ${pricingRecordsInserted}, updated ${pricingRecordsUpdated} pricing records`
      );
    }
  }

  private parsePrice(value: any): number {
    if (!value) return 0;
    if (typeof value === 'number') return value;
    if (typeof value === 'string') {
      return parseFloat(value.replace(/[^0-9.-]/g, '')) || 0;
    }
    return 0;
  }

  private async updatePricing(pricingData: any) {
    // Legacy pricing update method
    // Update pricing
    const existingPricing = await db
      .select()
      .from(pricing)
      .where(
        and(
          eq(pricing.cruiseId, pricingData.cruiseId),
          eq(pricing.cabinCode, pricingData.cabinCode)
        )
      )
      .limit(1);

    if (existingPricing.length > 0) {
      await db
        .update(pricing)
        .set({
          rateCode: pricingData.rateCode,
          basePrice: pricingData.price,
          taxes: pricingData.taxes,
          totalPrice: pricingData.totalPrice,
          updatedAt: new Date(),
        })
        .where(eq(pricing.id, existingPricing[0].id));
    }
  }

  private async waitForCompletion() {
    // If no files were discovered, return immediately
    if (this.stats.filesDiscovered === 0) {
      console.log('No files to wait for');
      return;
    }

    return new Promise(resolve => {
      let checksWithoutJobs = 0;
      const maxChecksWithoutJobs = 3; // Give up after 15 seconds of no jobs

      const checkInterval = setInterval(async () => {
        try {
          const waiting = await this.fileQueue.getWaitingCount();
          const active = await this.fileQueue.getActiveCount();

          console.log(`Queue status - Waiting: ${waiting}, Active: ${active}`);

          if (waiting === 0 && active === 0) {
            checksWithoutJobs++;
            if (checksWithoutJobs >= maxChecksWithoutJobs) {
              clearInterval(checkInterval);
              resolve(true);
            }
          } else {
            checksWithoutJobs = 0; // Reset counter if jobs are found
          }
        } catch (error) {
          console.error('Error checking queue status:', error);
          clearInterval(checkInterval);
          resolve(false);
        }
      }, 5000);
    });
  }

  private async generateReport() {
    this.stats.endTime = new Date();
    const duration = this.stats.endTime.getTime() - this.stats.startTime.getTime();
    const durationMinutes = Math.floor(duration / 60000);

    await slackService.sendNotification({
      text: '✅ Webhook processing completed',
      fields: [
        { title: 'Duration', value: `${durationMinutes} minutes`, short: true },
        { title: 'Files Discovered', value: this.stats.filesDiscovered.toString(), short: true },
        { title: 'Files Processed', value: this.stats.filesProcessed.toString(), short: true },
        { title: 'Files Skipped', value: this.stats.filesSkipped.toString(), short: true },
        { title: 'Files Failed', value: this.stats.filesFailed.toString(), short: true },
        { title: 'Cruises Updated', value: this.stats.cruisesUpdated.toString(), short: true },
        { title: 'Prices Updated', value: this.stats.pricesUpdated.toString(), short: true },
      ],
    });

    // Update system flags
    await db
      .insert(systemFlags)
      .values({
        flagKey: 'last_webhook_sync',
        flagValue: new Date().toISOString(),
        metadata: this.stats,
        updatedAt: new Date(),
      })
      .onConflictDoUpdate({
        target: systemFlags.flagKey,
        set: {
          flagValue: new Date().toISOString(),
          metadata: this.stats,
          updatedAt: new Date(),
        },
      });
  }

  async shutdown() {
    if (this.processingWorker) {
      await this.processingWorker.close();
    }
    await this.fileQueue.close();
    await this.queueEvents.close();
    await this.redis.quit();
    await ftpConnectionPool.shutdown();
  }
}

// Removed global instantiation - use lazy loading in routes instead<|MERGE_RESOLUTION|>--- conflicted
+++ resolved
@@ -100,11 +100,7 @@
 
     try {
       console.log(
-<<<<<<< HEAD
-        `[OPTIMIZED-V3] Starting webhook processing for line ${lineId || 'all'} with detailed pricing extraction`
-=======
         `[OPTIMIZED-SNAPSHOT-FIX] Starting webhook processing for line ${lineId || 'all'} - deployed ${new Date().toISOString()}`
->>>>>>> 773c42b4
       );
 
       await slackService.sendNotification({
