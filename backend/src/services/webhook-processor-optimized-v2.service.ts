import * as ftp from 'basic-ftp';
import { Queue, Worker, Job } from 'bullmq';
import Redis from 'ioredis';
import { db } from '../db/connection';
import { cruises } from '../db/schema/cruises';
import { cheapestPricing } from '../db/schema';
import { priceSnapshots } from '../db/schema/webhook-events';
import { eq } from 'drizzle-orm';
import logger from '../config/logger';
import { Writable } from 'stream';

interface FtpConnection {
  client: ftp.Client;
  inUse: boolean;
  lastUsed: number;
}

export class WebhookProcessorOptimizedV2 {
  private static ftpPool: FtpConnection[] = [];
  private static poolInitialized = false;
  private static MAX_CONNECTIONS = 3;
  private static KEEP_ALIVE_INTERVAL = 30000;
  private static MAX_MONTHS_AHEAD = parseInt(process.env.WEBHOOK_MAX_MONTHS_AHEAD || '6'); // Default to 6 months
  private static FORCE_FULL_SYNC = process.env.WEBHOOK_FORCE_FULL_SYNC === 'true';

  // BullMQ configuration
  private static webhookQueue: Queue | null = null;
  private static webhookWorker: Worker | null = null;
  private static redisConnection: Redis | null = null;

  private stats = {
    filesProcessed: 0,
    cruisesUpdated: 0,
    errors: [] as string[],
  };

  constructor() {
    this.initializeFtpPool();
    this.initializeQueue();
  }

  private async initializeQueue() {
    // Only initialize once
    if (WebhookProcessorOptimizedV2.webhookQueue) {
      return;
    }

    // Create Redis connection for BullMQ
    WebhookProcessorOptimizedV2.redisConnection = new Redis(
      process.env.REDIS_URL || 'redis://localhost:6379',
      {
        maxRetriesPerRequest: null,
        enableReadyCheck: false,
      }
    );

    // Create the queue for webhook processing
    WebhookProcessorOptimizedV2.webhookQueue = new Queue('webhook-v2-processing', {
      connection: WebhookProcessorOptimizedV2.redisConnection,
      defaultJobOptions: {
        removeOnComplete: { count: 100, age: 3600 }, // Keep last 100 completed jobs for 1 hour
        removeOnFail: { count: 50, age: 86400 }, // Keep last 50 failed jobs for 24 hours
        attempts: 3,
        backoff: {
          type: 'exponential',
          delay: 2000,
        },
      },
    });

    // Create worker to process jobs
    WebhookProcessorOptimizedV2.webhookWorker = new Worker(
      'webhook-v2-processing',
      async (job: Job) => {
        const { lineId, files, batchNumber, totalBatches } = job.data;
        console.log(
          `[WORKER-V2] Processing job ${job.id} (batch ${batchNumber}/${totalBatches}) for line ${lineId} with ${files.length} files`
        );

        // Process files in batches
        const BATCH_SIZE = 5;
        const results = { processed: 0, failed: 0, updated: 0 };
        const startTime = Date.now();

        for (let i = 0; i < files.length; i += BATCH_SIZE) {
          const batch = files.slice(i, i + BATCH_SIZE);

          // Update job progress with more detail
          const progress = Math.round((i / files.length) * 100);
          await job.updateProgress(progress);

          // Log progress every 10 files
          if (i > 0 && i % 10 === 0) {
            const elapsed = Date.now() - startTime;
            const rate = Math.round((results.processed / elapsed) * 1000 * 60); // files per minute
            console.log(
              `[WORKER-V2] Job ${job.id} progress: ${results.processed}/${files.length} files (${progress}%) - ${rate} files/min`
            );
          }

          // Process batch in parallel
          const batchResults = await Promise.allSettled(
            batch.map(file => WebhookProcessorOptimizedV2.processFileStatic(file))
          );

          batchResults.forEach(result => {
            if (result.status === 'fulfilled') {
              results.processed++;
              if (result.value) results.updated++;
            } else {
              results.failed++;
              console.error(`[WORKER-V2] File processing failed:`, result.reason);
            }
          });
        }

        console.log(
          `[WORKER-V2] Job ${job.id} completed: ${results.processed} processed, ${results.updated} updated, ${results.failed} failed`
        );
        return results;
      },
      {
        connection: WebhookProcessorOptimizedV2.redisConnection!,
        concurrency: 3, // Process 3 jobs concurrently
        stalledInterval: 30000,
      }
    );

    // Set up event listeners
    WebhookProcessorOptimizedV2.webhookWorker.on('completed', job => {
      console.log(`[QUEUE-V2] Job ${job.id} completed successfully`);
    });

    WebhookProcessorOptimizedV2.webhookWorker.on('failed', (job, err) => {
      console.error(`[QUEUE-V2] Job ${job?.id} failed:`, err.message);
    });

    console.log('[OPTIMIZED-V2] BullMQ queue and worker initialized');
  }

  private async initializeFtpPool() {
    if (WebhookProcessorOptimizedV2.poolInitialized) {
      return;
    }

    console.log('[OPTIMIZED-V2] Initializing FTP connection pool...');

    const ftpConfig = {
      host: process.env.TRAVELTEK_FTP_HOST || 'ftpeu1prod.traveltek.net',
      user: process.env.TRAVELTEK_FTP_USER || process.env.FTP_USER,
      password: process.env.TRAVELTEK_FTP_PASSWORD || process.env.FTP_PASSWORD,
      secure: false,
      timeout: 30000,
      verbose: false,
    };

    // Create connection pool
    for (let i = 0; i < WebhookProcessorOptimizedV2.MAX_CONNECTIONS; i++) {
      const client = new ftp.Client();
      client.ftp.verbose = false;

      try {
        await client.access(ftpConfig);
        WebhookProcessorOptimizedV2.ftpPool.push({
          client,
          inUse: false,
          lastUsed: Date.now(),
        });
        console.log(
          `[OPTIMIZED-V2] Connection ${i + 1}/${WebhookProcessorOptimizedV2.MAX_CONNECTIONS} established`
        );
      } catch (error) {
        console.error(`[OPTIMIZED-V2] Failed to create connection ${i + 1}:`, error);
      }
    }

    // Set up keep-alive
    setInterval(async () => {
      for (const conn of WebhookProcessorOptimizedV2.ftpPool) {
        if (
          !conn.inUse &&
          Date.now() - conn.lastUsed > WebhookProcessorOptimizedV2.KEEP_ALIVE_INTERVAL
        ) {
          try {
            await conn.client.send('NOOP');
            conn.lastUsed = Date.now();
          } catch (error) {
            // Connection dead, will need to recreate on next use
          }
        }
      }
    }, WebhookProcessorOptimizedV2.KEEP_ALIVE_INTERVAL);

    WebhookProcessorOptimizedV2.poolInitialized = true;
    console.log(
      `[OPTIMIZED-V2] FTP pool ready with ${WebhookProcessorOptimizedV2.ftpPool.length} connections`
    );
  }

  private async getFtpConnection(): Promise<FtpConnection> {
    // Wait for pool to be initialized
    while (!WebhookProcessorOptimizedV2.poolInitialized) {
      await new Promise(resolve => setTimeout(resolve, 100));
    }

    // Find available connection
    let availableConn = WebhookProcessorOptimizedV2.ftpPool.find(conn => !conn.inUse);

    if (availableConn) {
      availableConn.inUse = true;
      availableConn.lastUsed = Date.now();

      // Test if connection is still alive
      try {
        await availableConn.client.pwd();
        return availableConn;
      } catch (error) {
        // Connection dead, recreate it
        console.log('[OPTIMIZED-V2] Recreating dead connection...');
        const ftpConfig = {
          host: process.env.TRAVELTEK_FTP_HOST || 'ftpeu1prod.traveltek.net',
          user: process.env.TRAVELTEK_FTP_USER || process.env.FTP_USER,
          password: process.env.TRAVELTEK_FTP_PASSWORD || process.env.FTP_PASSWORD,
          secure: false,
          timeout: 30000,
          verbose: false,
        };

        availableConn.client = new ftp.Client();
        availableConn.client.ftp.verbose = false;
        await availableConn.client.access(ftpConfig);
        return availableConn;
      }
    }

    // Wait for connection to become available
    await new Promise(resolve => setTimeout(resolve, 100));
    return this.getFtpConnection();
  }

  private releaseFtpConnection(conn: FtpConnection) {
    conn.inUse = false;
    conn.lastUsed = Date.now();
  }

  async processWebhooks(
    lineId: number
  ): Promise<{ status: string; jobId?: string; message: string }> {
    const startTime = Date.now();
    console.log(`[OPTIMIZED-V2] Starting webhook processing for line ${lineId}`);

    try {
      // Initialize queue if not already done
      await this.initializeQueue();

      // Skip snapshot for now - database schema mismatch
      // await this.takeSnapshot(lineId);

      // Discover files efficiently
      const files = await this.discoverFiles(lineId);

      // Log configuration and summary
      console.log(`[OPTIMIZED-V2] Found ${files.length} files to process`);
      console.log(
        `[OPTIMIZED-V2] Settings: MAX_MONTHS_AHEAD=${WebhookProcessorOptimizedV2.MAX_MONTHS_AHEAD}, FORCE_FULL_SYNC=${WebhookProcessorOptimizedV2.FORCE_FULL_SYNC}`
      );

      // Show file distribution by month for better visibility
      const fileSummary: Record<string, number> = {};
      files.forEach(file => {
        const key = `${file.year}/${file.month.toString().padStart(2, '0')}`;
        fileSummary[key] = (fileSummary[key] || 0) + 1;
      });
      if (Object.keys(fileSummary).length > 0) {
        console.log(`[OPTIMIZED-V2] File distribution:`, JSON.stringify(fileSummary));
      }

      // Show file distribution by month for better visibility
      const fileSummary: Record<string, number> = {};
      files.forEach(file => {
        const key = `${file.year}/${file.month.toString().padStart(2, '0')}`;
        fileSummary[key] = (fileSummary[key] || 0) + 1;
      });
      if (Object.keys(fileSummary).length > 0) {
        console.log(`[OPTIMIZED-V2] File distribution:`, JSON.stringify(fileSummary));
      }

      if (files.length === 0) {
        return {
          status: 'completed',
          message: `No files found for line ${lineId}`,
        };
      }

      // Create batches of files for queue processing
      const MAX_FILES_PER_JOB = 50; // Process up to 50 files per job
      const batches = [];

      for (let i = 0; i < files.length; i += MAX_FILES_PER_JOB) {
        batches.push(files.slice(i, i + MAX_FILES_PER_JOB));
      }

      console.log(
        `[OPTIMIZED-V2] Creating ${batches.length} jobs for line ${lineId} (${files.length} files / ${MAX_FILES_PER_JOB} per job)`
      );

      // Queue jobs for processing
      const jobIds = [];
      for (let i = 0; i < batches.length; i++) {
        const job = await WebhookProcessorOptimizedV2.webhookQueue!.add(
          `line-${lineId}-batch-${i + 1}`,
          {
            lineId,
            files: batches[i],
            batchNumber: i + 1,
            totalBatches: batches.length,
          },
          {
            priority: batches.length - i, // Process earlier batches first
            delay: i * 2000, // Stagger job starts by 2 seconds
          }
        );
        jobIds.push(job.id);
      }

      const duration = Date.now() - startTime;
      console.log(`[OPTIMIZED-V2] Queued ${batches.length} jobs in ${duration}ms`);

      return {
        status: 'queued',
        jobId: jobIds[0], // Return first job ID
        message: `Queued ${batches.length} jobs to process ${files.length} files for line ${lineId}`,
      };
    } catch (error) {
      console.error('[OPTIMIZED-V2] Processing failed:', error);
      return {
        status: 'error',
        message: error instanceof Error ? error.message : 'Unknown error',
      };
    }
  }

  private async discoverFiles(lineId: number): Promise<any[]> {
    const conn = await this.getFtpConnection();
    const files: any[] = [];

    try {
      // Get current date
      const now = new Date();
      const currentYear = now.getFullYear();
      const currentMonth = now.getMonth() + 1;

      // First, discover what years are available on FTP
      const availableYears: number[] = [];
      try {
        const yearDirs = await conn.client.list('/');
        for (const dir of yearDirs) {
          if (dir.type === 2) {
            // Directory
            const year = parseInt(dir.name);
            if (!isNaN(year) && year >= currentYear && year <= currentYear + 2) {
              availableYears.push(year);
            }
          }
        }
      } catch (error) {
        console.log('[OPTIMIZED-V2] Error listing years, using default range');
        availableYears.push(currentYear, currentYear + 1);
      }

<<<<<<< HEAD
      // Calculate date limits based on configuration
      const maxDate = new Date();
      if (!WebhookProcessorOptimizedV2.FORCE_FULL_SYNC) {
        maxDate.setMonth(maxDate.getMonth() + WebhookProcessorOptimizedV2.MAX_MONTHS_AHEAD);
      } else {
        maxDate.setFullYear(maxDate.getFullYear() + 10); // Effectively no limit
      }
      const maxYear = maxDate.getFullYear();
      const maxMonth = maxDate.getMonth() + 1;

      console.log(
        `[OPTIMIZED-V2] Scanning years: ${availableYears.join(', ')} (limit: ${maxYear}-${maxMonth.toString().padStart(2, '0')})`
=======
      console.log(
        `[OPTIMIZED-V2] Scanning years: ${availableYears.join(', ')} (ALL available data)`
>>>>>>> 6e897109
      );

      // For each available year, scan all months from current month onwards
      for (const year of availableYears) {
        // Skip years beyond our limit
        if (year > maxYear) {
          console.log(
            `[OPTIMIZED-V2] Skipping year ${year} (beyond ${WebhookProcessorOptimizedV2.MAX_MONTHS_AHEAD} months limit)`
          );
          continue;
        }

        const startMonth = year === currentYear ? currentMonth : 1;
        const endMonth = year === maxYear ? Math.min(12, maxMonth) : 12;

        for (let month = startMonth; month <= endMonth; month++) {
          const monthStr = month.toString().padStart(2, '0');
          const linePath = `/${year}/${monthStr}/${lineId}`;

          try {
            const shipDirs = await conn.client.list(linePath);

            for (const shipDir of shipDirs) {
              if (shipDir.type === 2) {
                // Directory
                const shipPath = `${linePath}/${shipDir.name}`;
                const cruiseFiles = await conn.client.list(shipPath);

                for (const file of cruiseFiles) {
                  if (file.type === 1 && file.name.endsWith('.json')) {
                    files.push({
                      path: `${shipPath}/${file.name}`,
                      name: file.name,
                      lineId: lineId,
                      shipId: parseInt(shipDir.name) || 0,
                      cruiseId: file.name.replace('.json', ''),
                      size: file.size,
                      year: year,
                      month: month,
                    });
                  }
                }
              }
            }

            if (files.length > 0) {
              console.log(`[OPTIMIZED-V2] Found ${files.length} files in ${year}/${monthStr}`);
            }
          } catch (error) {
            // No data for this month, continue silently
          }
        }
      }

      // Sort files by date (year/month) to process most recent first
      files.sort((a, b) => {
        if (a.year !== b.year) return a.year - b.year;
        return a.month - b.month;
      });
    } finally {
      this.releaseFtpConnection(conn);
    }

    return files;
  }

  // Static version of processFile that can be called from worker
  public static async processFileStatic(file: any): Promise<boolean> {
    const processor = new WebhookProcessorOptimizedV2();
    return processor.processFile(file);
  }

  private async processFile(file: any): Promise<boolean> {
    const conn = await this.getFtpConnection();

    try {
      // Download file to memory (like sync-complete-enhanced.js)
      const chunks: Buffer[] = [];
      const writeStream = new Writable({
        write(chunk, encoding, callback) {
          chunks.push(chunk);
          callback();
        },
      });

      await conn.client.downloadTo(writeStream, file.path);

      if (chunks.length === 0) {
        console.log(`[OPTIMIZED-V2] Empty file: ${file.path}`);
        return;
      }

      const data = JSON.parse(Buffer.concat(chunks).toString());

      // According to TRAVELTEK-COMPLETE-FIELD-REFERENCE.md, the primary ID is codetocruiseid
      const cruiseId = data.codetocruiseid || data.id || file.cruiseId;

      if (!cruiseId) {
        console.log(`[OPTIMIZED-V2] No cruise ID found in ${file.path}`);
        return;
      }

      // Extract sailing date (from startdate or saildate field)
      let sailingDate = data.startdate || data.saildate;
      if (!sailingDate) {
        // Fallback to other possible date fields
        sailingDate = data.embarkDate || data.embarkdate || data.sailingdate || data.sailing_date;
      }
      if (sailingDate && sailingDate.includes('T')) {
        sailingDate = sailingDate.split('T')[0];
      }

      // Calculate return date if we have sailing date and nights
      let returnDate = null;
      if (sailingDate && data.nights) {
        const sailDate = new Date(sailingDate);
        sailDate.setDate(sailDate.getDate() + parseInt(data.nights));
        returnDate = sailDate.toISOString().split('T')[0];
      }

      // Extract port and region information (handle both array and string formats)
      let portIds = '';
      if (data.portids) {
        if (Array.isArray(data.portids)) {
          portIds = data.portids.join(',');
        } else if (typeof data.portids === 'string') {
          portIds = data.portids;
        }
      }

      let regionIds = '';
      if (data.regionids) {
        if (Array.isArray(data.regionids)) {
          regionIds = data.regionids.join(',');
        } else if (typeof data.regionids === 'string') {
          regionIds = data.regionids;
        }
      }

      // Helper function to safely parse integer, returning 0 for invalid values
      const safeParseInt = (value: any, defaultValue: number = 0): number => {
        if (value === null || value === undefined || value === '') {
          return defaultValue;
        }
        // Handle strings like "system" that can't be parsed as integers
        const parsed = parseInt(value);
        return isNaN(parsed) ? defaultValue : parsed;
      };

      // Prepare comprehensive cruise data based on Traveltek fields
      const cruiseData = {
        id: cruiseId,
        cruiseId: data.cruiseid ? data.cruiseid.toString() : cruiseId,
        cruiseLineId: file.lineId,
        shipId: safeParseInt(data.shipid || file.shipId, 0),
        name: data.name || data.title || 'Unknown Cruise',
        voyageCode: data.voyagecode || null,
        itineraryCode: data.itinerarycode || null,
        sailingDate: sailingDate || new Date().toISOString().split('T')[0],
        returnDate: returnDate,
        nights: safeParseInt(data.nights || data.sailnights, 0),
        seaDays: safeParseInt(data.seadays, 0),
        embarkPortId: safeParseInt(data.startportid || data.embarkportid, 0),
        disembarkPortId: safeParseInt(data.endportid || data.disembarkportid, 0),
        portIds: portIds,
        regionIds: regionIds,
        marketId: data.marketid ? data.marketid.toString() : null,
        ownerId: data.ownerid ? data.ownerid.toString() : null,
        noFly: data.nofly === 'Y' || data.nofly === true,
        departUk: data.departuk === true,
        showCruise: data.showcruise !== false, // Default to true unless explicitly false
        lastCached: safeParseInt(data.lastcached, null),
        cachedDate: data.cacheddate || null,
        rawData: data,
        updatedAt: new Date(),
      };

      // Upsert cruise (insert if new, update if exists)
      await db
        .insert(cruises)
        .values(cruiseData)
        .onConflictDoUpdate({
          target: cruises.id,
          set: {
            name: cruiseData.name,
            voyageCode: cruiseData.voyageCode,
            itineraryCode: cruiseData.itineraryCode,
            sailingDate: cruiseData.sailingDate,
            returnDate: cruiseData.returnDate,
            nights: cruiseData.nights,
            seaDays: cruiseData.seaDays,
            embarkPortId: cruiseData.embarkPortId,
            disembarkPortId: cruiseData.disembarkPortId,
            portIds: cruiseData.portIds,
            regionIds: cruiseData.regionIds,
            marketId: cruiseData.marketId,
            ownerId: cruiseData.ownerId,
            noFly: cruiseData.noFly,
            departUk: cruiseData.departUk,
            showCruise: cruiseData.showCruise,
            lastCached: cruiseData.lastCached,
            cachedDate: cruiseData.cachedDate,
            rawData: cruiseData.rawData,
            updatedAt: new Date(),
          },
        });

      this.stats.cruisesUpdated++;
      console.log(`[OPTIMIZED-V2] Upserted cruise ${cruiseId} (${file.size} bytes)`);

      // Update pricing if available
      await this.updatePricing(cruiseId, data);

      this.stats.filesProcessed++;
      return true; // Successfully processed
    } catch (error) {
      console.error(`[OPTIMIZED-V2] Failed to process ${file.path}:`, error);
      this.stats.errors.push(`${file.path}: ${error}`);
      return false; // Failed to process
    } finally {
      this.releaseFtpConnection(conn);
    }
  }

  private async updatePricing(cruiseId: string, data: any): Promise<void> {
    try {
      // Extract pricing from Traveltek's structure
      let cheapestData: any = {};

      // According to TRAVELTEK-COMPLETE-FIELD-REFERENCE.md, pricing is in:
      // 1. data.cheapest object with combined field (preferred)
      // 2. data.cheapest.prices for separated cabin types
      // 3. data.cheapestinside, cheapestoutside, cheapestbalcony, cheapestsuite objects

      // First priority: cheapest.combined (most reliable aggregated pricing)
      if (data.cheapest && data.cheapest.combined) {
        cheapestData = {
          cheapestPrice: parseFloat(
            data.cheapest.combined.price || data.cheapest.combined.total || 0
          ),
          interiorPrice: parseFloat(data.cheapest.combined.inside || 0),
          oceanviewPrice: parseFloat(data.cheapest.combined.outside || 0),
          balconyPrice: parseFloat(data.cheapest.combined.balcony || 0),
          suitePrice: parseFloat(data.cheapest.combined.suite || 0),
        };
      }
      // Second priority: cheapest.prices
      else if (data.cheapest && data.cheapest.prices) {
        cheapestData = {
          interiorPrice: parseFloat(data.cheapest.prices.inside || 0),
          oceanviewPrice: parseFloat(data.cheapest.prices.outside || 0),
          balconyPrice: parseFloat(data.cheapest.prices.balcony || 0),
          suitePrice: parseFloat(data.cheapest.prices.suite || 0),
        };
        // Calculate cheapest overall
        const prices = [
          cheapestData.interiorPrice,
          cheapestData.oceanviewPrice,
          cheapestData.balconyPrice,
          cheapestData.suitePrice,
        ].filter(p => p > 0);
        cheapestData.cheapestPrice = prices.length > 0 ? Math.min(...prices) : null;
      }
      // Third priority: Individual cheapest objects
      else if (
        data.cheapestinside ||
        data.cheapestoutside ||
        data.cheapestbalcony ||
        data.cheapestsuite
      ) {
        cheapestData = {
          interiorPrice: data.cheapestinside ? parseFloat(data.cheapestinside.price || 0) : null,
          oceanviewPrice: data.cheapestoutside ? parseFloat(data.cheapestoutside.price || 0) : null,
          balconyPrice: data.cheapestbalcony ? parseFloat(data.cheapestbalcony.price || 0) : null,
          suitePrice: data.cheapestsuite ? parseFloat(data.cheapestsuite.price || 0) : null,
        };
        // Calculate cheapest overall
        const prices = [
          cheapestData.interiorPrice,
          cheapestData.oceanviewPrice,
          cheapestData.balconyPrice,
          cheapestData.suitePrice,
        ].filter(p => p > 0);
        cheapestData.cheapestPrice = prices.length > 0 ? Math.min(...prices) : null;
      }
      // Fallback: Try to extract from prices/cachedprices structure
      else if (data.prices || data.cachedprices) {
        const priceSource = data.cachedprices || data.prices;
        cheapestData = await this.extractPricesFromNestedStructure(priceSource);
      }

      // Clean up zero values
      Object.keys(cheapestData).forEach(key => {
        if (cheapestData[key] === 0 || cheapestData[key] === null) {
          cheapestData[key] = null;
        }
      });

      // Update cruises table with basic pricing
      if (
        cheapestData.interiorPrice ||
        cheapestData.oceanviewPrice ||
        cheapestData.balconyPrice ||
        cheapestData.suitePrice
      ) {
        await db
          .update(cruises)
          .set({
            interiorPrice: cheapestData.interiorPrice?.toString(),
            oceanviewPrice: cheapestData.oceanviewPrice?.toString(),
            balconyPrice: cheapestData.balconyPrice?.toString(),
            suitePrice: cheapestData.suitePrice?.toString(),
            updatedAt: new Date(),
          })
          .where(eq(cruises.id, cruiseId));

        console.log(`[OPTIMIZED-V2] Updated cruise pricing for ${cruiseId}`);
      }

      // Now update the cheapest_pricing table with full details
      if (
        cheapestData.cheapestPrice ||
        cheapestData.interiorPrice ||
        cheapestData.oceanviewPrice ||
        cheapestData.balconyPrice ||
        cheapestData.suitePrice
      ) {
        // Prepare full cheapest pricing data
        const cheapestPricingData = {
          cruiseId: cruiseId,
          cheapestPrice: cheapestData.cheapestPrice,

          // Interior details
          interiorPrice: cheapestData.interiorPrice,
          interiorTaxes: data.cheapestinside?.taxes || null,
          interiorNcf: data.cheapestinside?.ncf || null,
          interiorGratuity: data.cheapestinside?.gratuity || null,
          interiorFuel: data.cheapestinside?.fuel || null,
          interiorNonComm: data.cheapestinside?.noncomm || null,
          interiorPriceCode: data.cheapestinsidepricecode || null,

          // Oceanview details
          oceanviewPrice: cheapestData.oceanviewPrice,
          oceanviewTaxes: data.cheapestoutside?.taxes || null,
          oceanviewNcf: data.cheapestoutside?.ncf || null,
          oceanviewGratuity: data.cheapestoutside?.gratuity || null,
          oceanviewFuel: data.cheapestoutside?.fuel || null,
          oceanviewNonComm: data.cheapestoutside?.noncomm || null,
          oceanviewPriceCode: data.cheapestoutsidepricecode || null,

          // Balcony details
          balconyPrice: cheapestData.balconyPrice,
          balconyTaxes: data.cheapestbalcony?.taxes || null,
          balconyNcf: data.cheapestbalcony?.ncf || null,
          balconyGratuity: data.cheapestbalcony?.gratuity || null,
          balconyFuel: data.cheapestbalcony?.fuel || null,
          balconyNonComm: data.cheapestbalcony?.noncomm || null,
          balconyPriceCode: data.cheapestbalconypricecode || null,

          // Suite details
          suitePrice: cheapestData.suitePrice,
          suiteTaxes: data.cheapestsuite?.taxes || null,
          suiteNcf: data.cheapestsuite?.ncf || null,
          suiteGratuity: data.cheapestsuite?.gratuity || null,
          suiteFuel: data.cheapestsuite?.fuel || null,
          suiteNonComm: data.cheapestsuite?.noncomm || null,
          suitePriceCode: data.cheapestsuitepricecode || null,

          currency: data.currency || 'USD',
          lastUpdated: new Date(),
        };

        // Upsert into cheapest_pricing table
        await db
          .insert(cheapestPricing)
          .values(cheapestPricingData)
          .onConflictDoUpdate({
            target: cheapestPricing.cruiseId,
            set: {
              ...cheapestPricingData,
              lastUpdated: new Date(),
            },
          });

        console.log(`[OPTIMIZED-V2] Updated cheapest_pricing for cruise ${cruiseId}`);
      }
    } catch (error) {
      console.error(`[OPTIMIZED-V2] Failed to update pricing for ${cruiseId}:`, error);
    }
  }

  // Helper function to extract prices from nested rate/cabin/occupancy structure
  private async extractPricesFromNestedStructure(priceData: any): Promise<any> {
    const result = {
      interiorPrice: null as number | null,
      oceanviewPrice: null as number | null,
      balconyPrice: null as number | null,
      suitePrice: null as number | null,
      cheapestPrice: null as number | null,
    };

    if (!priceData || typeof priceData !== 'object') {
      return result;
    }

    // Iterate through rate codes
    for (const rateCode in priceData) {
      const cabins = priceData[rateCode];
      if (!cabins || typeof cabins !== 'object') continue;

      // Iterate through cabin codes
      for (const cabinCode in cabins) {
        const occupancies = cabins[cabinCode];
        if (!occupancies || typeof occupancies !== 'object') continue;

        // Find the cheapest price for this cabin
        let cabinPrice = null;
        for (const occupancy in occupancies) {
          const priceInfo = occupancies[occupancy];
          if (priceInfo && priceInfo.price) {
            const price = parseFloat(priceInfo.price);
            if (price > 0 && (!cabinPrice || price < cabinPrice)) {
              cabinPrice = price;
            }
          }
        }

        if (!cabinPrice) continue;

        // Categorize cabin based on code or type
        const cabinUpper = cabinCode.toUpperCase();
        const cabinType = occupancies['101']?.cabintype?.toLowerCase() || '';

        if (
          cabinUpper.startsWith('I') ||
          cabinType.includes('interior') ||
          cabinType.includes('inside')
        ) {
          if (!result.interiorPrice || cabinPrice < result.interiorPrice) {
            result.interiorPrice = cabinPrice;
          }
        } else if (
          cabinUpper.startsWith('O') ||
          cabinType.includes('ocean') ||
          cabinType.includes('outside')
        ) {
          if (!result.oceanviewPrice || cabinPrice < result.oceanviewPrice) {
            result.oceanviewPrice = cabinPrice;
          }
        } else if (
          cabinUpper.startsWith('B') ||
          cabinType.includes('balcony') ||
          cabinType.includes('verandah')
        ) {
          if (!result.balconyPrice || cabinPrice < result.balconyPrice) {
            result.balconyPrice = cabinPrice;
          }
        } else if (
          cabinUpper.startsWith('S') ||
          cabinType.includes('suite') ||
          cabinType.includes('penthouse')
        ) {
          if (!result.suitePrice || cabinPrice < result.suitePrice) {
            result.suitePrice = cabinPrice;
          }
        }
      }
    }

    // Calculate overall cheapest
    const allPrices = [
      result.interiorPrice,
      result.oceanviewPrice,
      result.balconyPrice,
      result.suitePrice,
    ].filter(p => p !== null && p > 0) as number[];

    if (allPrices.length > 0) {
      result.cheapestPrice = Math.min(...allPrices);
    }

    return result;
  }

  private async takeSnapshot(lineId: number) {
    try {
      console.log(`[OPTIMIZED-V2] Taking price snapshot for line ${lineId}`);

      // Take snapshots of cheapest pricing for all cruises in this line
      const cruisesWithPricing = await db
        .select({
          cruiseId: cruises.id,
          cheapestPrice: cheapestPricing.cheapestPrice,
          interiorPrice: cheapestPricing.interiorPrice,
          oceanviewPrice: cheapestPricing.oceanviewPrice,
          balconyPrice: cheapestPricing.balconyPrice,
          suitePrice: cheapestPricing.suitePrice,
        })
        .from(cruises)
        .leftJoin(cheapestPricing, eq(cruises.id, cheapestPricing.cruiseId))
        .where(eq(cruises.cruiseLineId, lineId))
        .limit(1000);

      let snapshotCount = 0;

      // Create snapshots for each cruise with pricing
      for (const cruise of cruisesWithPricing) {
        if (cruise.cruiseId && cruise.cheapestPrice) {
          try {
            // Cast cruise ID to integer for the database
            const cruiseIdInt = parseInt(cruise.cruiseId as string, 10);
            if (isNaN(cruiseIdInt)) {
              console.warn(
                `[OPTIMIZED-V2] Skipping snapshot for non-numeric cruise ID: ${cruise.cruiseId}`
              );
              continue;
            }

            await db.insert(priceSnapshots).values({
              lineId: lineId,
              cruiseId: cruise.cruiseId as string,
              snapshotData: {
                // Store all pricing data in the JSONB column
                snapshotType: 'before',
                staticPrice: cruise.cheapestPrice,
                cachedPrice: cruise.cheapestPrice,
                cheapestCabinPrice: cruise.cheapestPrice,
                // Granular cabin type pricing
                interiorPrice: cruise.interiorPrice,
                oceanviewPrice: cruise.oceanviewPrice,
                balconyPrice: cruise.balconyPrice,
                suitePrice: cruise.suitePrice,
                // Also store the cheapest overall
                cheapestPrice: cruise.cheapestPrice,
                // Meta information
                timestamp: new Date().toISOString(),
                source: 'webhook_processor_v2',
              },
              metadata: {
                lineId: lineId,
                source: 'webhook_processor_v2',
              },
              priceChangeDetected: false,
            });
            snapshotCount++;
          } catch (error) {
            console.error(
              `[OPTIMIZED-V2] Failed to create snapshot for cruise ${cruise.cruiseId}:`,
              error
            );
          }
        }
      }

      console.log(`[OPTIMIZED-V2] Created ${snapshotCount} price snapshots for line ${lineId}`);
    } catch (error) {
      console.error(`[OPTIMIZED-V2] Failed to take snapshots for line ${lineId}:`, error);
      // Don't throw - snapshots are not critical to webhook processing
    }
  }
}<|MERGE_RESOLUTION|>--- conflicted
+++ resolved
@@ -20,8 +20,6 @@
   private static poolInitialized = false;
   private static MAX_CONNECTIONS = 3;
   private static KEEP_ALIVE_INTERVAL = 30000;
-  private static MAX_MONTHS_AHEAD = parseInt(process.env.WEBHOOK_MAX_MONTHS_AHEAD || '6'); // Default to 6 months
-  private static FORCE_FULL_SYNC = process.env.WEBHOOK_FORCE_FULL_SYNC === 'true';
 
   // BullMQ configuration
   private static webhookQueue: Queue | null = null;
@@ -261,19 +259,6 @@
 
       // Log configuration and summary
       console.log(`[OPTIMIZED-V2] Found ${files.length} files to process`);
-      console.log(
-        `[OPTIMIZED-V2] Settings: MAX_MONTHS_AHEAD=${WebhookProcessorOptimizedV2.MAX_MONTHS_AHEAD}, FORCE_FULL_SYNC=${WebhookProcessorOptimizedV2.FORCE_FULL_SYNC}`
-      );
-
-      // Show file distribution by month for better visibility
-      const fileSummary: Record<string, number> = {};
-      files.forEach(file => {
-        const key = `${file.year}/${file.month.toString().padStart(2, '0')}`;
-        fileSummary[key] = (fileSummary[key] || 0) + 1;
-      });
-      if (Object.keys(fileSummary).length > 0) {
-        console.log(`[OPTIMIZED-V2] File distribution:`, JSON.stringify(fileSummary));
-      }
 
       // Show file distribution by month for better visibility
       const fileSummary: Record<string, number> = {};
@@ -368,37 +353,14 @@
         availableYears.push(currentYear, currentYear + 1);
       }
 
-<<<<<<< HEAD
-      // Calculate date limits based on configuration
-      const maxDate = new Date();
-      if (!WebhookProcessorOptimizedV2.FORCE_FULL_SYNC) {
-        maxDate.setMonth(maxDate.getMonth() + WebhookProcessorOptimizedV2.MAX_MONTHS_AHEAD);
-      } else {
-        maxDate.setFullYear(maxDate.getFullYear() + 10); // Effectively no limit
-      }
-      const maxYear = maxDate.getFullYear();
-      const maxMonth = maxDate.getMonth() + 1;
-
-      console.log(
-        `[OPTIMIZED-V2] Scanning years: ${availableYears.join(', ')} (limit: ${maxYear}-${maxMonth.toString().padStart(2, '0')})`
-=======
       console.log(
         `[OPTIMIZED-V2] Scanning years: ${availableYears.join(', ')} (ALL available data)`
->>>>>>> 6e897109
       );
 
       // For each available year, scan all months from current month onwards
       for (const year of availableYears) {
-        // Skip years beyond our limit
-        if (year > maxYear) {
-          console.log(
-            `[OPTIMIZED-V2] Skipping year ${year} (beyond ${WebhookProcessorOptimizedV2.MAX_MONTHS_AHEAD} months limit)`
-          );
-          continue;
-        }
-
         const startMonth = year === currentYear ? currentMonth : 1;
-        const endMonth = year === maxYear ? Math.min(12, maxMonth) : 12;
+        const endMonth = 12;
 
         for (let month = startMonth; month <= endMonth; month++) {
           const monthStr = month.toString().padStart(2, '0');
