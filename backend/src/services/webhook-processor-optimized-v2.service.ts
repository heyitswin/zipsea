--- conflicted
+++ resolved
@@ -567,15 +567,12 @@
       // Generate unique run ID for this webhook processing session
       const runId = `${lineId}-${Date.now()}`;
 
-<<<<<<< HEAD
-=======
       // Initialize global stats tracker for this run
       if (WebhookProcessorOptimizedV2.statsTracker) {
         await WebhookProcessorOptimizedV2.statsTracker.initStats(runId);
         console.log(`[OPTIMIZED-V2] Initialized global stats for run ${runId}`);
       }
 
->>>>>>> c1f1a36a
       // Reset processing stats for this line
       // Clean up any old runs for this line
       for (const [key, value] of this.processingJobs.entries()) {
@@ -1880,14 +1877,11 @@
 
       // Clean up tracking
       this.processingJobs.delete(runId);
-<<<<<<< HEAD
-=======
 
       // Clean up global stats from Redis
       if (WebhookProcessorOptimizedV2.statsTracker) {
         await WebhookProcessorOptimizedV2.statsTracker.cleanupStats(runId);
       }
->>>>>>> c1f1a36a
     }
 
     // Run post-batch cleanup to optimize memory
