--- conflicted
+++ resolved
@@ -86,34 +86,6 @@
     return [];
   }
 
-<<<<<<< HEAD
-  return rawData.itinerary.map((day: any, index: number) => ({
-    id: `${rawData.codetocruiseid}-day-${index + 1}`,
-    cruiseId: rawData.codetocruiseid,
-    dayNumber: day.daynumber || day.day || index + 1,
-    portName: day.name || day.itineraryname || day.portname || day.port?.name || 'At Sea',
-    portId: day.portid,
-    arrivalTime: day.arrivetime || day.arrivaltime,
-    departureTime: day.departtime || day.departuretime,
-    overnight: day.overnight === 'Y',
-    description: day.description || day.port?.description || '',
-    isSeaDay:
-      day.name?.toLowerCase().includes('at sea') ||
-      day.name?.toLowerCase().includes('sea day') ||
-      day.name?.toLowerCase().includes('cruising') ||
-      day.itineraryname?.toLowerCase().includes('at sea') ||
-      day.itineraryname?.toLowerCase().includes('sea day') ||
-      day.itineraryname?.toLowerCase().includes('cruising'),
-    port: day.port
-      ? {
-          id: day.port.portid,
-          name: day.port.name,
-          country: day.port.country,
-          description: day.port.description,
-        }
-      : null,
-  }));
-=======
   return rawData.itinerary.map((day: any, index: number) => {
     // Use 'name' or 'itineraryname' fields, fallback to 'portname' for compatibility
     const portName = day.name || day.itineraryname || day.portname || day.port?.name || 'At Sea';
@@ -140,7 +112,6 @@
         : null,
     };
   });
->>>>>>> 2f14ce75
 }
 
 export function extractCheapestPricingFromRawData(rawData: any) {
@@ -173,143 +144,6 @@
 }
 
 export function extractCabinCategoriesFromRawData(rawData: any) {
-<<<<<<< HEAD
-  const cabins = [];
-
-  // Extract from actual cabin data if available
-  if (rawData?.cabins && Array.isArray(rawData.cabins)) {
-    rawData.cabins.forEach((cabin: any) => {
-      cabins.push({
-        id: cabin.cabinid,
-        shipId: rawData.shipid,
-        category: cabin.category || cabin.cabintype,
-        name: cabin.name || cabin.cabinname,
-        description: cabin.description,
-        maxOccupancy: cabin.maxoccupancy,
-        imageUrl: cabin.imageurl,
-        imageUrlHd: cabin.imageurlhd,
-        deckPlan: cabin.deckplan,
-        amenities: cabin.amenities,
-      });
-    });
-  }
-
-  // Also create cabin categories from pricing sources if available
-  const pricing = rawData?.cheapest?.combined;
-  if (pricing) {
-    // Helper to find cabin image by source
-    const findCabinImageBySource = (source: string, cabinType: string) => {
-      // If source is "prices", use default images based on cabin type
-      if (!source || source === 'prices') {
-        // Default cabin images based on type
-        const defaultImages: Record<string, string> = {
-          interior: '/images/cabins/interior-default.svg',
-          oceanview: '/images/cabins/oceanview-default.svg',
-          balcony: '/images/cabins/balcony-default.svg',
-          suite: '/images/cabins/suite-default.svg',
-        };
-        return defaultImages[cabinType] || null;
-      }
-
-      // Look for cabin with matching id or category
-      const matchingCabin = rawData?.cabins?.find(
-        (cabin: any) =>
-          cabin.cabinid === source ||
-          cabin.category === source ||
-          cabin.cabintype === source ||
-          cabin.name === source ||
-          cabin.cabinname === source
-      );
-
-      // Also check ship cabins if available
-      if (!matchingCabin && rawData?.shipcontent?.cabins) {
-        const shipCabin = rawData.shipcontent.cabins.find(
-          (cabin: any) =>
-            cabin.cabinid === source ||
-            cabin.category === source ||
-            cabin.cabintype === source ||
-            cabin.name === source ||
-            cabin.cabinname === source
-        );
-        if (shipCabin) {
-          return shipCabin.imageurlhd || shipCabin.imageurl;
-        }
-      }
-
-      return matchingCabin ? matchingCabin.imageurlhd || matchingCabin.imageurl : null;
-    };
-
-    // Add interior cabin if price exists
-    if (pricing.inside && pricing.insidesource) {
-      cabins.push({
-        id: `${rawData.codetocruiseid}-interior`,
-        shipId: rawData.shipid,
-        category: 'interior',
-        name: 'Interior Stateroom',
-        description: 'Interior cabin without windows',
-        maxOccupancy: null,
-        imageUrl: findCabinImageBySource(pricing.insidesource, 'interior'),
-        imageUrlHd: findCabinImageBySource(pricing.insidesource, 'interior'),
-        deckPlan: null,
-        amenities: null,
-        source: pricing.insidesource,
-      });
-    }
-
-    // Add oceanview cabin if price exists
-    if (pricing.outside && pricing.outsidesource) {
-      cabins.push({
-        id: `${rawData.codetocruiseid}-oceanview`,
-        shipId: rawData.shipid,
-        category: 'oceanview',
-        name: 'Ocean View Stateroom',
-        description: 'Cabin with ocean view window',
-        maxOccupancy: null,
-        imageUrl: findCabinImageBySource(pricing.outsidesource, 'oceanview'),
-        imageUrlHd: findCabinImageBySource(pricing.outsidesource, 'oceanview'),
-        deckPlan: null,
-        amenities: null,
-        source: pricing.outsidesource,
-      });
-    }
-
-    // Add balcony cabin if price exists
-    if (pricing.balcony && pricing.balconysource) {
-      cabins.push({
-        id: `${rawData.codetocruiseid}-balcony`,
-        shipId: rawData.shipid,
-        category: 'balcony',
-        name: 'Balcony Stateroom',
-        description: 'Cabin with private balcony',
-        maxOccupancy: null,
-        imageUrl: findCabinImageBySource(pricing.balconysource, 'balcony'),
-        imageUrlHd: findCabinImageBySource(pricing.balconysource, 'balcony'),
-        deckPlan: null,
-        amenities: null,
-        source: pricing.balconysource,
-      });
-    }
-
-    // Add suite cabin if price exists
-    if (pricing.suite && pricing.suitesource) {
-      cabins.push({
-        id: `${rawData.codetocruiseid}-suite`,
-        shipId: rawData.shipid,
-        category: 'suite',
-        name: 'Suite',
-        description: 'Luxury suite accommodation',
-        maxOccupancy: null,
-        imageUrl: findCabinImageBySource(pricing.suitesource, 'suite'),
-        imageUrlHd: findCabinImageBySource(pricing.suitesource, 'suite'),
-        deckPlan: null,
-        amenities: null,
-        source: pricing.suitesource,
-      });
-    }
-  }
-
-  return cabins;
-=======
   if (!rawData?.cabins) {
     return [];
   }
@@ -340,7 +174,6 @@
     // Add a type field based on codtype for easier categorization
     type: cabin.codtype || 'unknown',
   }));
->>>>>>> 2f14ce75
 }
 
 export function extractCruiseLineFromRawData(rawData: any) {
