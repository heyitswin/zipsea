--- conflicted
+++ resolved
@@ -429,11 +429,7 @@
         typeof cruise.raw_data === 'string' ? JSON.parse(cruise.raw_data) : cruise.raw_data;
 
       // Extract prices from raw data
-<<<<<<< HEAD
       const extractPrice = (value, lineId) => {
-=======
-      const extractPrice = value => {
->>>>>>> bb6748ac
         if (!value) return null;
         let price = null;
         if (typeof value === 'string' || typeof value === 'number') {
@@ -453,8 +449,14 @@
       };
 
       const expectedPrices = {
-        interior: extractPrice(rawData.cheapestinside || rawData.cheapestinterior, cruise.cruise_line_id),
-        oceanview: extractPrice(rawData.cheapestoutside || rawData.cheapestoceanview, cruise.cruise_line_id),
+        interior: extractPrice(
+          rawData.cheapestinside || rawData.cheapestinterior,
+          cruise.cruise_line_id
+        ),
+        oceanview: extractPrice(
+          rawData.cheapestoutside || rawData.cheapestoceanview,
+          cruise.cruise_line_id
+        ),
         balcony: extractPrice(rawData.cheapestbalcony, cruise.cruise_line_id),
         suite: extractPrice(rawData.cheapestsuite, cruise.cruise_line_id),
       };
