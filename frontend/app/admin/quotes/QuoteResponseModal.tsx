"use client";

import { useState } from "react";

interface Category {
  category: string;
  roomName?: string;
  cabinCode?: string;
  finalPrice: number;
  obcAmount: number;
}

interface QuoteResponseModalProps {
  quote: any;
  onClose: () => void;
  onSubmit: (quoteId: string, response: any) => Promise<void>;
}

export default function QuoteResponseModal({
  quote,
  onClose,
  onSubmit,
}: QuoteResponseModalProps) {
  const [categories, setCategories] = useState<Category[]>([
    { category: "", roomName: "", cabinCode: "", finalPrice: 0, obcAmount: 0 },
    { category: "", roomName: "", cabinCode: "", finalPrice: 0, obcAmount: 0 },
    { category: "", roomName: "", cabinCode: "", finalPrice: 0, obcAmount: 0 },
    { category: "", roomName: "", cabinCode: "", finalPrice: 0, obcAmount: 0 },
    { category: "", roomName: "", cabinCode: "", finalPrice: 0, obcAmount: 0 },
  ]);

  const [notes, setNotes] = useState("");
  const [submitting, setSubmitting] = useState(false);

  const handleCategoryChange = (
    index: number,
    field: keyof Category,
    value: string | number,
  ) => {
    const updatedCategories = [...categories];
    updatedCategories[index] = {
      ...updatedCategories[index],
      [field]:
        field === "finalPrice" || field === "obcAmount" ? Number(value) : value,
    };
    setCategories(updatedCategories);
  };

  const handleSubmit = async () => {
    // Filter out empty rows
    const validCategories = categories.filter(
      (cat) => cat.category && cat.finalPrice > 0,
    );

    if (validCategories.length === 0) {
      alert("Please fill in at least one category with pricing");
      return;
    }

    setSubmitting(true);
    try {
      await onSubmit(quote.id, {
        categories: validCategories,
        notes,
      });
    } catch (error) {
      console.error("Error submitting response:", error);
    } finally {
      setSubmitting(false);
    }
  };

  return (
    <div className="fixed inset-0 z-50 overflow-y-auto">
      <div className="flex items-center justify-center min-h-screen pt-4 px-4 pb-20 text-center sm:block sm:p-0">
        {/* Background overlay */}
        <div
          className="fixed inset-0 bg-gray-500 bg-opacity-75 transition-opacity"
          onClick={onClose}
        ></div>

        {/* Modal panel */}
        <div className="inline-block align-bottom bg-white rounded-lg text-left overflow-hidden shadow-xl transform transition-all sm:my-8 sm:align-middle sm:max-w-6xl sm:w-full">
          <div className="bg-white px-4 pt-5 pb-4 sm:p-6 sm:pb-4">
            <div className="sm:flex sm:items-start">
              <div className="w-full">
                <h3 className="text-lg leading-6 font-medium text-gray-900 mb-4">
                  Respond to Quote Request #{quote.referenceNumber}
                </h3>

                {/* Quote Details */}
                <div className="bg-gray-50 rounded-lg p-4 mb-6">
                  <div className="grid grid-cols-2 gap-4 text-sm">
                    <div>
                      <span className="font-medium">Cruise:</span>{" "}
                      {quote.cruise?.cruiseName || "N/A"}
                    </div>
                    <div>
                      <span className="font-medium">Ship:</span>{" "}
                      {quote.cruise?.shipName || "N/A"}
                    </div>
                    <div>
                      <span className="font-medium">Departure:</span>{" "}
                      {quote.cruise?.departureDate
                        ? new Date(
                            quote.cruise.departureDate,
                          ).toLocaleDateString()
                        : "N/A"}
                    </div>
                    <div>
                      <span className="font-medium">Passengers:</span>{" "}
                      {quote.passengerCount}
                    </div>
                    <div>
                      <span className="font-medium">Requested Cabin:</span>{" "}
                      {(() => {
                        const customerDetails = quote.customer_details || {};
                        const cabinType =
                          typeof customerDetails === "string"
                            ? JSON.parse(customerDetails).cabin_type || "Any"
                            : customerDetails.cabin_type ||
                              quote.cabinType ||
                              "Any";
                        return cabinType;
                      })()}
                    </div>
                    <div>
                      <span className="font-medium">Email:</span>{" "}
                      {quote.contactInfo?.email || "N/A"}
                    </div>
                  </div>
                </div>

                {/* Discount Qualifiers */}
                {(() => {
                  const customerDetails = quote.customer_details || {};
                  const details =
                    typeof customerDetails === "string"
                      ? JSON.parse(customerDetails)
                      : customerDetails;
                  const discountQualifiers = details.discount_qualifiers || {};
                  const activeQualifiers = [];

                  if (discountQualifiers.payInFull)
                    activeQualifiers.push("Pay in Full");
                  if (
                    discountQualifiers.seniorCitizen ||
                    discountQualifiers.age55Plus
                  )
                    activeQualifiers.push("Senior/55+");
                  if (discountQualifiers.military)
                    activeQualifiers.push("Military");
                  if (discountQualifiers.stateOfResidence)
                    activeQualifiers.push(
                      `State: ${discountQualifiers.stateOfResidence}`,
                    );
                  if (discountQualifiers.loyaltyNumber)
                    activeQualifiers.push(
                      `Loyalty: ${discountQualifiers.loyaltyNumber}`,
                    );

                  if (activeQualifiers.length > 0) {
                    return (
                      <div className="bg-yellow-50 rounded-lg p-4 mb-6">
                        <h4 className="font-medium text-gray-900 mb-2">
                          Discount Qualifiers
                        </h4>
                        <div className="text-sm text-gray-700">
                          {activeQualifiers.join(" • ")}
                        </div>
                      </div>
                    );
                  }
                  return null;
                })()}

                {/* Notes - Moved up for prominence */}
                <div className="mb-6 bg-blue-50 border border-blue-200 rounded-lg p-4">
                  <label
                    htmlFor="notes"
                    className="block text-sm font-medium text-gray-900 mb-2"
                  >
                    Note from Our Team
                  </label>
                  <p className="text-xs text-gray-600 mb-2">
                    This note will appear in the "Note from our team" section of
                    the quote email sent to the customer.
                  </p>
                  <textarea
                    id="notes"
                    rows={4}
                    value={notes}
                    onChange={(e) => setNotes(e.target.value)}
                    className="w-full px-3 py-2 border border-gray-300 bg-white rounded-md focus:ring-blue-500 focus:border-blue-500"
                    placeholder="Add any special notes about these options, payment plans, availability, or other information the customer should know..."
                  />
                </div>

                {/* Pricing Table */}
                <div className="mb-6">
                  <h4 className="font-medium text-gray-900 mb-3">
                    Cabin Categories & Pricing
                  </h4>
                  <div className="overflow-x-auto">
                    <table className="w-full divide-y divide-gray-200">
                      <thead className="bg-gray-50">
                        <tr>
                          <th className="px-4 py-2 text-left text-xs font-medium text-gray-500 uppercase tracking-wider">
<<<<<<< HEAD
                            Room name
=======
                            Room Name
>>>>>>> 52cdc103
                          </th>
                          <th className="px-4 py-2 text-left text-xs font-medium text-gray-500 uppercase tracking-wider">
                            Category
                          </th>
                          <th className="px-4 py-2 text-left text-xs font-medium text-gray-500 uppercase tracking-wider">
                            Cabin Code (Optional)
                          </th>
                          <th className="px-4 py-2 text-left text-xs font-medium text-gray-500 uppercase tracking-wider">
                            Final Price ($)
                          </th>
                          <th className="px-4 py-2 text-left text-xs font-medium text-gray-500 uppercase tracking-wider">
                            OBC Amount ($)
                          </th>
                        </tr>
                      </thead>
                      <tbody className="bg-white divide-y divide-gray-200">
                        {categories.map((cat, index) => (
                          <tr key={index}>
                            <td className="px-4 py-2">
                              <input
                                type="text"
                                value={cat.roomName || ""}
                                onChange={(e) =>
                                  handleCategoryChange(
                                    index,
                                    "roomName",
                                    e.target.value,
                                  )
                                }
                                className="w-full px-2 py-1 border border-gray-300 rounded-md focus:ring-blue-500 focus:border-blue-500"
<<<<<<< HEAD
                                placeholder="e.g., Ocean View Stateroom"
=======
                                placeholder="Room name"
>>>>>>> 52cdc103
                              />
                            </td>
                            <td className="px-4 py-2">
                              <input
                                type="text"
                                value={cat.category}
                                onChange={(e) =>
                                  handleCategoryChange(
                                    index,
                                    "category",
                                    e.target.value,
                                  )
                                }
                                className="w-full px-2 py-1 border border-gray-300 rounded-md focus:ring-blue-500 focus:border-blue-500"
                                placeholder="e.g., Interior"
                              />
                            </td>
                            <td className="px-4 py-2">
                              <input
                                type="text"
                                value={cat.cabinCode || ""}
                                onChange={(e) =>
                                  handleCategoryChange(
                                    index,
                                    "cabinCode",
                                    e.target.value,
                                  )
                                }
                                className="w-full px-2 py-1 border border-gray-300 rounded-md focus:ring-blue-500 focus:border-blue-500"
                                placeholder="e.g., INT, BAL, SUI"
                              />
                            </td>
                            <td className="px-4 py-2">
                              <input
                                type="number"
                                value={cat.finalPrice || ""}
                                onChange={(e) =>
                                  handleCategoryChange(
                                    index,
                                    "finalPrice",
                                    e.target.value,
                                  )
                                }
                                className="w-full px-2 py-1 border border-gray-300 rounded-md focus:ring-blue-500 focus:border-blue-500"
                                placeholder="0"
                                min="0"
                                step="0.01"
                              />
                            </td>
                            <td className="px-4 py-2">
                              <input
                                type="number"
                                value={cat.obcAmount || ""}
                                onChange={(e) =>
                                  handleCategoryChange(
                                    index,
                                    "obcAmount",
                                    e.target.value,
                                  )
                                }
                                className="w-full px-2 py-1 border border-gray-300 rounded-md focus:ring-blue-500 focus:border-blue-500"
                                placeholder="0"
                                min="0"
                                step="0.01"
                              />
                            </td>
                          </tr>
                        ))}
                      </tbody>
                    </table>
                  </div>
                </div>
              </div>
            </div>
          </div>

          <div className="bg-gray-50 px-4 py-3 sm:px-6 sm:flex sm:flex-row-reverse">
            <button
              type="button"
              onClick={handleSubmit}
              disabled={submitting}
              className="w-full inline-flex justify-center rounded-md border border-transparent shadow-sm px-4 py-2 bg-blue-600 text-base font-medium text-white hover:bg-blue-700 focus:outline-none focus:ring-2 focus:ring-offset-2 focus:ring-blue-500 sm:ml-3 sm:w-auto sm:text-sm disabled:opacity-50 disabled:cursor-not-allowed"
            >
              {submitting ? "Sending..." : "Send Quote"}
            </button>
            <button
              type="button"
              onClick={onClose}
              className="mt-3 w-full inline-flex justify-center rounded-md border border-gray-300 shadow-sm px-4 py-2 bg-white text-base font-medium text-gray-700 hover:bg-gray-50 focus:outline-none focus:ring-2 focus:ring-offset-2 focus:ring-blue-500 sm:mt-0 sm:ml-3 sm:w-auto sm:text-sm"
            >
              Cancel
            </button>
          </div>
        </div>
      </div>
    </div>
  );
}<|MERGE_RESOLUTION|>--- conflicted
+++ resolved
@@ -206,11 +206,7 @@
                       <thead className="bg-gray-50">
                         <tr>
                           <th className="px-4 py-2 text-left text-xs font-medium text-gray-500 uppercase tracking-wider">
-<<<<<<< HEAD
-                            Room name
-=======
                             Room Name
->>>>>>> 52cdc103
                           </th>
                           <th className="px-4 py-2 text-left text-xs font-medium text-gray-500 uppercase tracking-wider">
                             Category
@@ -241,11 +237,7 @@
                                   )
                                 }
                                 className="w-full px-2 py-1 border border-gray-300 rounded-md focus:ring-blue-500 focus:border-blue-500"
-<<<<<<< HEAD
-                                placeholder="e.g., Ocean View Stateroom"
-=======
                                 placeholder="Room name"
->>>>>>> 52cdc103
                               />
                             </td>
                             <td className="px-4 py-2">
